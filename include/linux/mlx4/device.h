--- conflicted
+++ resolved
@@ -1256,15 +1256,6 @@
 int mlx4_vf_get_enable_smi_admin(struct mlx4_dev *dev, int slave, int port);
 int mlx4_vf_set_enable_smi_admin(struct mlx4_dev *dev, int slave, int port,
 				 int enable);
-<<<<<<< HEAD
-
-/* Returns true if running in low memory profile (kdump kernel) */
-static inline bool mlx4_low_memory_profile(void)
-{
-	return reset_devices;
-}
-
-=======
 int mlx4_mr_hw_get_mpt(struct mlx4_dev *dev, struct mlx4_mr *mmr,
 		       struct mlx4_mpt_entry ***mpt_entry);
 int mlx4_mr_hw_write_mpt(struct mlx4_dev *dev, struct mlx4_mr *mmr,
@@ -1280,5 +1271,11 @@
 int mlx4_mr_rereg_mem_write(struct mlx4_dev *dev, struct mlx4_mr *mr,
 			    u64 iova, u64 size, int npages,
 			    int page_shift, struct mlx4_mpt_entry *mpt_entry);
->>>>>>> d087f6ad
+
+/* Returns true if running in low memory profile (kdump kernel) */
+static inline bool mlx4_low_memory_profile(void)
+{
+	return reset_devices;
+}
+
 #endif /* MLX4_DEVICE_H */