--- conflicted
+++ resolved
@@ -132,16 +132,8 @@
 };
 
 struct cn_callback_data {
-<<<<<<< HEAD
-	void (*destruct_data) (void *);
-	void *ddata;
-	
-	void *callback_priv;
-	void (*callback) (struct cn_msg *);
-=======
 	struct sk_buff *skb;
 	void (*callback) (struct cn_msg *, struct netlink_skb_parms *);
->>>>>>> ad1cd745
 
 	void *free;
 };
@@ -172,19 +164,11 @@
 	struct cn_queue_dev *cbdev;
 };
 
-<<<<<<< HEAD
-int cn_add_callback(struct cb_id *, char *, void (*callback) (struct cn_msg *));
-void cn_del_callback(struct cb_id *);
-int cn_netlink_send(struct cn_msg *, u32, gfp_t);
-
-int cn_queue_add_callback(struct cn_queue_dev *dev, char *name, struct cb_id *id, void (*callback)(struct cn_msg *));
-=======
 int cn_add_callback(struct cb_id *, char *, void (*callback) (struct cn_msg *, struct netlink_skb_parms *));
 void cn_del_callback(struct cb_id *);
 int cn_netlink_send(struct cn_msg *, u32, gfp_t);
 
 int cn_queue_add_callback(struct cn_queue_dev *dev, char *name, struct cb_id *id, void (*callback)(struct cn_msg *, struct netlink_skb_parms *));
->>>>>>> ad1cd745
 void cn_queue_del_callback(struct cn_queue_dev *dev, struct cb_id *id);
 
 int queue_cn_work(struct cn_callback_entry *cbq, struct work_struct *work);
