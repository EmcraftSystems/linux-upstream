/*
 * Copyright 2015 - Maxime Coquelin <mcoquelin.stm32@gmail.com>
 *
 * This file is dual-licensed: you can use it either under the terms
 * of the GPL or the X11 license, at your option. Note that this dual
 * licensing only applies to this file, and not this project as a
 * whole.
 *
 *  a) This file is free software; you can redistribute it and/or
 *     modify it under the terms of the GNU General Public License as
 *     published by the Free Software Foundation; either version 2 of the
 *     License, or (at your option) any later version.
 *
 *     This file is distributed in the hope that it will be useful,
 *     but WITHOUT ANY WARRANTY; without even the implied warranty of
 *     MERCHANTABILITY or FITNESS FOR A PARTICULAR PURPOSE.  See the
 *     GNU General Public License for more details.
 *
 *     You should have received a copy of the GNU General Public
 *     License along with this file; if not, write to the Free
 *     Software Foundation, Inc., 51 Franklin St, Fifth Floor, Boston,
 *     MA 02110-1301 USA
 *
 * Or, alternatively,
 *
 *  b) Permission is hereby granted, free of charge, to any person
 *     obtaining a copy of this software and associated documentation
 *     files (the "Software"), to deal in the Software without
 *     restriction, including without limitation the rights to use,
 *     copy, modify, merge, publish, distribute, sublicense, and/or
 *     sell copies of the Software, and to permit persons to whom the
 *     Software is furnished to do so, subject to the following
 *     conditions:
 *
 *     The above copyright notice and this permission notice shall be
 *     included in all copies or substantial portions of the Software.
 *
 *     THE SOFTWARE IS PROVIDED "AS IS", WITHOUT WARRANTY OF ANY KIND,
 *     EXPRESS OR IMPLIED, INCLUDING BUT NOT LIMITED TO THE WARRANTIES
 *     OF MERCHANTABILITY, FITNESS FOR A PARTICULAR PURPOSE AND
 *     NONINFRINGEMENT. IN NO EVENT SHALL THE AUTHORS OR COPYRIGHT
 *     HOLDERS BE LIABLE FOR ANY CLAIM, DAMAGES OR OTHER LIABILITY,
 *     WHETHER IN AN ACTION OF CONTRACT, TORT OR OTHERWISE, ARISING
 *     FROM, OUT OF OR IN CONNECTION WITH THE SOFTWARE OR THE USE OR
 *     OTHER DEALINGS IN THE SOFTWARE.
 */

#include "armv7-m.dtsi"
#include <dt-bindings/mfd/stm32f4-rcc.h>
#include <dt-bindings/pinctrl/pinctrl-stm32.h>

/ {
	aliases {
		gpio0 = &gpioa;
		gpio1 = &gpiob;
		gpio2 = &gpioc;
		gpio3 = &gpiod;
		gpio4 = &gpioe;
		gpio5 = &gpiof;
		gpio6 = &gpiog;
		gpio7 = &gpioh;
		gpio8 = &gpioi;
		gpio9 = &gpioj;
		gpio10 = &gpiok;
		i2c0 = &i2c_1;
		i2c1 = &i2c_2;
		i2c2 = &i2c_3;
		spi0 = &spi_1;
		spi1 = &spi_2;
		spi2 = &spi_3;
		spi3 = &spi_4;
		spi4 = &spi_5;
		spi5 = &spi_6;
		ethernet0 = &mac;
		serial0 = &usart1;
		serial1 = &usart2;
		serial2 = &usart3;
		serial3 = &usart4;
		serial4 = &usart5;
		serial5 = &usart6;
		serial6 = &usart7;
		serial7 = &usart8;
	};

	clocks {
		clk_hse: clk-hse {
			#clock-cells = <0>;
			compatible = "fixed-clock";
<<<<<<< HEAD
			clock-frequency = <8000000>;
		};
	};

	vmmc: fixedregulator@0 {
		compatible = "regulator-fixed";
		regulator-name = "vmmc";
		regulator-min-microvolt = <3300000>;
		regulator-max-microvolt = <3300000>;
		regulator-boot-on;
	};

	pin-controller {
		#address-cells = <1>;
		#size-cells = <1>;
		compatible = "st,stm32-pinctrl";
		ranges = <0 0x40020000 0x3000>;

		gpioa: gpio@40020000 {
			gpio-controller;
			#gpio-cells = <2>;
			reg = <0x0 0x400>;
			resets = <&rst STM32F4_AHB1_RESET(GPIOA)>;
			clocks = <&rcc 0 STM32F4_RCC_AHB1_GPIOA>;
			st,bank-name = "GPIOA";
		};
		gpiob: gpio@40020400 {
			gpio-controller;
			#gpio-cells = <2>;
			reg = <0x400 0x400>;
			resets = <&rst STM32F4_AHB1_RESET(GPIOB)>;
			clocks = <&rcc 0 STM32F4_RCC_AHB1_GPIOB>;
			st,bank-name = "GPIOB";
		};
		gpioc: gpio@40020800 {
			gpio-controller;
			#gpio-cells = <2>;
			reg = <0x800 0x400>;
			resets = <&rst STM32F4_AHB1_RESET(GPIOC)>;
			clocks = <&rcc 0 STM32F4_RCC_AHB1_GPIOC>;
			st,bank-name = "GPIOC";
		};
		gpiod: gpio@40020C00 {
			gpio-controller;
			#gpio-cells = <2>;
			reg = <0xC00 0x400>;
			resets = <&rst STM32F4_AHB1_RESET(GPIOD)>;
			clocks = <&rcc 0 STM32F4_RCC_AHB1_GPIOD>;
			st,bank-name = "GPIOD";
		};
		gpioe: gpio@40021000 {
			gpio-controller;
			#gpio-cells = <2>;
			reg = <0x1000 0x400>;
			resets = <&rst STM32F4_AHB1_RESET(GPIOE)>;
			clocks = <&rcc 0 STM32F4_RCC_AHB1_GPIOE>;
			st,bank-name = "GPIOE";
		};
		gpiof: gpio@40021400 {
			gpio-controller;
			#gpio-cells = <2>;
			reg = <0x1400 0x400>;
			resets = <&rst STM32F4_AHB1_RESET(GPIOF)>;
			clocks = <&rcc 0 STM32F4_RCC_AHB1_GPIOF>;
			st,bank-name = "GPIOF";
		};
		gpiog: gpio@40021800 {
			gpio-controller;
			#gpio-cells = <2>;
			reg = <0x1800 0x400>;
			resets = <&rst STM32F4_AHB1_RESET(GPIOG)>;
			clocks = <&rcc 0 STM32F4_RCC_AHB1_GPIOG>;
			st,bank-name = "GPIOG";
		};
		gpioh: gpio@40021C00 {
			gpio-controller;
			#gpio-cells = <2>;
			reg = <0x1C00 0x400>;
			resets = <&rst STM32F4_AHB1_RESET(GPIOH)>;
			clocks = <&rcc 0 STM32F4_RCC_AHB1_GPIOH>;
			st,bank-name = "GPIOH";
		};
		gpioi: gpio@40022000 {
			gpio-controller;
			#gpio-cells = <2>;
			reg = <0x2000 0x400>;
			resets = <&rst STM32F4_AHB1_RESET(GPIOI)>;
			clocks = <&rcc 0 STM32F4_RCC_AHB1_GPIOI>;
			st,bank-name = "GPIOI";
		};
		gpioj: gpio@40022400 {
			gpio-controller;
			#gpio-cells = <2>;
			reg = <0x2400 0x400>;
			resets = <&rst STM32F4_AHB1_RESET(GPIOJ)>;
			clocks = <&rcc 0 STM32F4_RCC_AHB1_GPIOJ>;
			st,bank-name = "GPIOJ";
		};
		gpiok: gpio@40022800 {
			gpio-controller;
			#gpio-cells = <2>;
			reg = <0x2800 0x400>;
			resets = <&rst STM32F4_AHB1_RESET(GPIOK)>;
			clocks = <&rcc 0 STM32F4_RCC_AHB1_GPIOK>;
			st,bank-name = "GPIOK";
=======
			clock-frequency = <0>;
>>>>>>> 6a13feb9
		};
	};

	soc {
		/*
		 * Use timer2 as ARM System timer
		 */
		timer2: timer@40000000 {
			compatible = "st,stm32-timer";
			reg = <0x40000000 0x400>;
			interrupts = <28>;
			clocks = <&rcc 0 128>;
<<<<<<< HEAD
			status = "okay";
=======
			status = "disabled";
>>>>>>> 6a13feb9
		};

		timer3: timer@40000400 {
			compatible = "st,stm32-timer";
			reg = <0x40000400 0x400>;
			interrupts = <29>;
			clocks = <&rcc 0 129>;
			status = "disabled";
		};

		timer4: timer@40000800 {
			compatible = "st,stm32-timer";
			reg = <0x40000800 0x400>;
			interrupts = <30>;
			clocks = <&rcc 0 130>;
			status = "disabled";
		};

		timer5: timer@40000c00 {
			compatible = "st,stm32-timer";
			reg = <0x40000c00 0x400>;
			interrupts = <50>;
			clocks = <&rcc 0 131>;
<<<<<<< HEAD
			status = "disabled";
=======
>>>>>>> 6a13feb9
		};

		timer6: timer@40001000 {
			compatible = "st,stm32-timer";
			reg = <0x40001000 0x400>;
			interrupts = <54>;
			clocks = <&rcc 0 132>;
			status = "disabled";
		};

		timer7: timer@40001400 {
			compatible = "st,stm32-timer";
			reg = <0x40001400 0x400>;
			interrupts = <55>;
			clocks = <&rcc 0 133>;
			status = "disabled";
		};

		usart2: serial@40004400 {
			compatible = "st,stm32-usart", "st,stm32-uart";
			reg = <0x40004400 0x400>;
			interrupts = <38>;
<<<<<<< HEAD
			clocks = <&rcc 0 145>;
			status = "disabled";
		};

		rtc: rtc@40002800 {
			compatible = "st,stm32f4-rtc";
			reg = <0x40002800 0x400>;
			interrupts = <3>, <41>;
			interrupt-names = "wakeup", "alarm";
			status = "disabled";
		};

		spi_2: spi@40003800 {
			#address-cells = <1>;
			#size-cells = <0>;
			compatible = "st,stm32f4-spi";
			reg = <0x40003800 0x400>;
			interrupts = <36>;
			clocks = <&rcc 0 142>;
			resets = <&rst STM32F4_APB1_RESET(SPI2)>;
			status = "disabled";
		};

		spi_3: spi@40003c00 {
			compatible = "st,stm32f4-spi";
			reg = <0x40003c00 0x400>;
			interrupts = <51>;
			clocks = <&rcc 0 143>;
			resets = <&rst STM32F4_APB1_RESET(SPI3)>;
=======
			clocks =  <&rcc 0 145>;
>>>>>>> 6a13feb9
			status = "disabled";
		};

		usart3: serial@40004800 {
			compatible = "st,stm32-usart", "st,stm32-uart";
			reg = <0x40004800 0x400>;
			interrupts = <39>;
			clocks = <&rcc 0 146>;
			status = "disabled";
		};

		usart4: serial@40004c00 {
			compatible = "st,stm32-uart";
			reg = <0x40004c00 0x400>;
			interrupts = <52>;
			clocks = <&rcc 0 147>;
			status = "disabled";
		};

		usart5: serial@40005000 {
			compatible = "st,stm32-uart";
			reg = <0x40005000 0x400>;
			interrupts = <53>;
			clocks = <&rcc 0 148>;
<<<<<<< HEAD
			status = "disabled";
		};

		i2c_1: i2c@40005400 {
			compatible = "st,stm32-i2c";
			reg = <0x40005400 0x400>;
			interrupts = <31 32>;
			clocks = <&rcc 0 149>;
			resets = <&rst STM32F4_APB1_RESET(I2C1)>;
			status = "disabled";
		};

		i2c_2: i2c@40005800 {
			compatible = "st,stm32-i2c";
			reg = <0x40005800 0x400>;
			interrupts = <33 34>;
			clocks = <&rcc 0 150>;
			resets = <&rst STM32F4_APB1_RESET(I2C2)>;
			status = "disabled";
		};

		i2c_3: i2c@40005C00 {
			compatible = "st,stm32-i2c";
			reg = <0x40005C00 0x400>;
			interrupts = <72 73>;
			clocks = <&rcc 0 151>;
			resets = <&rst STM32F4_APB1_RESET(I2C3)>;
=======
>>>>>>> 6a13feb9
			status = "disabled";
		};

		pwr: pwr@40007000 {
			compatible = "st,stm32-pwr", "syscon";
			reg = <0x40007000 0x400>;
			clocks = <&rcc 0 156>;
		};

		usart7: serial@40007800 {
			compatible = "st,stm32-usart", "st,stm32-uart";
			reg = <0x40007800 0x400>;
			interrupts = <82>;
<<<<<<< HEAD
			dmas = <&dma1 3 5>, <&dma1 1 5>;
			dma-names = "rx", "tx";
=======
>>>>>>> 6a13feb9
			clocks = <&rcc 0 158>;
			status = "disabled";
		};

		usart8: serial@40007c00 {
			compatible = "st,stm32-usart", "st,stm32-uart";
			reg = <0x40007c00 0x400>;
			interrupts = <83>;
			clocks = <&rcc 0 159>;
			status = "disabled";
		};

		usart1: serial@40011000 {
			compatible = "st,stm32-usart", "st,stm32-uart";
			reg = <0x40011000 0x400>;
			interrupts = <37>;
			clocks = <&rcc 0 164>;
<<<<<<< HEAD
			dmas = <&dma2 5 4>, <&dma2 7 4>;
			dma-names = "rx", "tx";
=======
>>>>>>> 6a13feb9
			status = "disabled";
		};

		usart6: serial@40011400 {
			compatible = "st,stm32-usart", "st,stm32-uart";
			reg = <0x40011400 0x400>;
			interrupts = <71>;
			clocks = <&rcc 0 165>;
<<<<<<< HEAD
			status = "disabled";
		};

		sdio: sdi@40012C00 {
			compatible = "arm,stm32f4", "arm,primecell";
			reg = <0x40012C00 0x400>;
			interrupts = <49>;
			max-frequency = <25000000>;
			bus-width = <4>;
			voltage-ranges = <3200 3300 3300 3400>;
			/* Use the same DMA both for rx and tx */
			dmas = <&dma2 3 4>, <&dma2 3 4>;
			dma-names = "rx", "tx";
			clocks = <&rcc 0 171>;
			clock-names = "apb_pclk";
			arm,primecell-periphid = <0x40480180>;
			vmmc-supply = <&vmmc>;
			status = "disabled";
		};

		spi_1: spi@40013000 {
			compatible = "st,stm32f4-spi";
			reg = <0x40013000 0x400>;
			interrupts = <35>;
			clocks = <&rcc 0 172>;
			resets = <&rst STM32F4_APB2_RESET(SPI1)>;
			status = "disabled";
		};

		spi_4: spi@40013400 {
			compatible = "st,stm32f4-spi";
			reg = <0x40013400 0x400>;
			interrupts = <84>;
			clocks = <&rcc 0 173>;
			resets = <&rst STM32F4_APB2_RESET(SPI4)>;
			status = "disabled";
		};

		syscfg: syscon@40013800 {
			compatible = "st,stm32-syscfg", "syscon";
			reg = <0x40013800 0x24>;
		};

		exti: exti@40013C00 {
			compatible = "st,stm32-exti", "syscon";
			reg = <0x40013C00 0x400>;
		};

		spi_5: spi@40015000 {
			compatible = "st,stm32f4-spi";
			reg = <0x40015000 0x400>;
			interrupts = <85>;
			clocks = <&rcc 0 180>;
			resets = <&rst STM32F4_APB2_RESET(SPI5)>;
			status = "disabled";
		};

		spi_6: spi@40015400 {
			compatible = "st,stm32f4-spi";
			reg = <0x40015400 0x400>;
			interrupts = <86>;
			clocks = <&rcc 0 181>;
			resets = <&rst STM32F4_APB2_RESET(SPI6)>;
			status = "disabled";
		};

		ltdc: ltdc@40016800 {
			display = <&display0>;
			compatible = "st,stm32f4-ltdc";
			reg = <0x40016800 0x400>;
			clocks = <&rcc 0 186>, <&rcc 0 182>;
			clock-names = "ltdc", "sai1";
=======
>>>>>>> 6a13feb9
			status = "disabled";

			display0: display0 {
				bits-per-pixel = <32>;
				display-timings {
					native-mode = <&timing0>;
					timing0: timing0 {
						clock-frequency = <9000000>;
						hactive = <480>;
						vactive = <272>;
						hback-porch = <2>;
						hfront-porch = <2>;
						vback-porch = <2>;
						vfront-porch = <2>;
						hsync-len = <41>;
						vsync-len = <10>;
						vsync-active = <1>;
					};
				};
			};
		};

		rst: reset@40023800 {
			#reset-cells = <1>;
			compatible = "st,stm32-rcc";
			reg = <0x40023800 0x400>;
		};

		rcc: rcc@40023810 {
			#clock-cells = <2>;
			compatible = "st,stm32f42xx-rcc", "syscon";
			reg = <0x40023800 0x400>;
			clocks = <&clk_hse>;
		};

		dma1: dma@40026000 {
			compatible = "st,stm32f4-dma";
			#dma-cells = <2>;
			reg = <0x40026000 0x400>;
			interrupts = <11 12 13 14 15 16 17 47>;
			clocks = <&rcc 0 21>;
			status = "disabled";
		};

		dma2: dma@40026400 {
			compatible = "st,stm32f4-dma";
			#dma-cells = <2>;
			reg = <0x40026400 0x400>;
			interrupts = <56 57 58 59 60 68 69 70>;
			clocks = <&rcc 0 22>;
			status = "disabled";
		};

		mac: ethernet@40028000 {
			compatible = "stm,stm32-dwmac", "snps,dwmac-3.611",
				     "snps,dwmac";
			reg = <0x40028000 0x2000>;
			/* MAC is filled in by U-Boot */
			mac-address = [00 00 00 00 00 00];
			interrupts = <61>;
			interrupt-names = "macirq";
			clocks = <&rcc 0 25>, <&rcc 0 26>, <&rcc 0 27>;
			clock-names = "stmmaceth", "stm32_mac_tx",
				      "stm32_mac_rx";
			resets = <&rst STM32F4_AHB1_RESET(ETHMAC)>;
			reset-names = "stmmaceth";
			status = "disabled";
		};

		usb_hs: usb@40040000 {
			compatible = "st,stm32-otg-hs";
			reg = <0x40040000 0x40000>;
			interrupts = <77>;
			clocks = <&rcc 0 29>, <&rcc 0 30>;
			clock-names = "core_clk", "ulpi_clk";
			status = "disabled";
		};

		usb_fs: usb@50000000 {
			compatible = "st,stm32-otg-fs";
			reg = <0x50000000 0x40000>;
			interrupts = <67>;
			clocks = <&rcc 0 39>;
			clock-names = "core_clk";
			status = "disabled";
		};

		usb_phy_hs: phy_hs {
			compatible = "usb-nop-xceiv";
			#phy-cells = <0>;
		};

		usb_phy_fs: phy_fs {
			compatible = "usb-nop-xceiv";
			#phy-cells = <0>;
		};

		rcc: rcc@40023810 {
			#clock-cells = <2>;
			compatible = "st,stm32f42xx-rcc", "st,stm32-rcc";
			reg = <0x40023800 0x400>;
			clocks = <&clk_hse>;
		};
	};
};

&systick {
	clocks = <&rcc 1 0>;
	status = "okay";
};<|MERGE_RESOLUTION|>--- conflicted
+++ resolved
@@ -86,7 +86,6 @@
 		clk_hse: clk-hse {
 			#clock-cells = <0>;
 			compatible = "fixed-clock";
-<<<<<<< HEAD
 			clock-frequency = <8000000>;
 		};
 	};
@@ -192,9 +191,6 @@
 			resets = <&rst STM32F4_AHB1_RESET(GPIOK)>;
 			clocks = <&rcc 0 STM32F4_RCC_AHB1_GPIOK>;
 			st,bank-name = "GPIOK";
-=======
-			clock-frequency = <0>;
->>>>>>> 6a13feb9
 		};
 	};
 
@@ -207,11 +203,7 @@
 			reg = <0x40000000 0x400>;
 			interrupts = <28>;
 			clocks = <&rcc 0 128>;
-<<<<<<< HEAD
 			status = "okay";
-=======
-			status = "disabled";
->>>>>>> 6a13feb9
 		};
 
 		timer3: timer@40000400 {
@@ -235,10 +227,7 @@
 			reg = <0x40000c00 0x400>;
 			interrupts = <50>;
 			clocks = <&rcc 0 131>;
-<<<<<<< HEAD
-			status = "disabled";
-=======
->>>>>>> 6a13feb9
+			status = "disabled";
 		};
 
 		timer6: timer@40001000 {
@@ -261,7 +250,6 @@
 			compatible = "st,stm32-usart", "st,stm32-uart";
 			reg = <0x40004400 0x400>;
 			interrupts = <38>;
-<<<<<<< HEAD
 			clocks = <&rcc 0 145>;
 			status = "disabled";
 		};
@@ -291,9 +279,6 @@
 			interrupts = <51>;
 			clocks = <&rcc 0 143>;
 			resets = <&rst STM32F4_APB1_RESET(SPI3)>;
-=======
-			clocks =  <&rcc 0 145>;
->>>>>>> 6a13feb9
 			status = "disabled";
 		};
 
@@ -318,7 +303,6 @@
 			reg = <0x40005000 0x400>;
 			interrupts = <53>;
 			clocks = <&rcc 0 148>;
-<<<<<<< HEAD
 			status = "disabled";
 		};
 
@@ -346,8 +330,6 @@
 			interrupts = <72 73>;
 			clocks = <&rcc 0 151>;
 			resets = <&rst STM32F4_APB1_RESET(I2C3)>;
-=======
->>>>>>> 6a13feb9
 			status = "disabled";
 		};
 
@@ -361,11 +343,8 @@
 			compatible = "st,stm32-usart", "st,stm32-uart";
 			reg = <0x40007800 0x400>;
 			interrupts = <82>;
-<<<<<<< HEAD
 			dmas = <&dma1 3 5>, <&dma1 1 5>;
 			dma-names = "rx", "tx";
-=======
->>>>>>> 6a13feb9
 			clocks = <&rcc 0 158>;
 			status = "disabled";
 		};
@@ -383,11 +362,8 @@
 			reg = <0x40011000 0x400>;
 			interrupts = <37>;
 			clocks = <&rcc 0 164>;
-<<<<<<< HEAD
 			dmas = <&dma2 5 4>, <&dma2 7 4>;
 			dma-names = "rx", "tx";
-=======
->>>>>>> 6a13feb9
 			status = "disabled";
 		};
 
@@ -396,7 +372,6 @@
 			reg = <0x40011400 0x400>;
 			interrupts = <71>;
 			clocks = <&rcc 0 165>;
-<<<<<<< HEAD
 			status = "disabled";
 		};
 
@@ -469,8 +444,6 @@
 			reg = <0x40016800 0x400>;
 			clocks = <&rcc 0 186>, <&rcc 0 182>;
 			clock-names = "ltdc", "sai1";
-=======
->>>>>>> 6a13feb9
 			status = "disabled";
 
 			display0: display0 {
