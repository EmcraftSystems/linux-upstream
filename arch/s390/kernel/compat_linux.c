--- conflicted
+++ resolved
@@ -398,54 +398,6 @@
 	return err;
 }
 
-<<<<<<< HEAD
-struct sysinfo32 {
-        s32 uptime;
-        u32 loads[3];
-        u32 totalram;
-        u32 freeram;
-        u32 sharedram;
-        u32 bufferram;
-        u32 totalswap;
-        u32 freeswap;
-        unsigned short procs;
-	unsigned short pads;
-	u32 totalhigh;
-	u32 freehigh;
-	unsigned int mem_unit;
-        char _f[8];
-};
-
-asmlinkage long sys32_sysinfo(struct sysinfo32 __user *info)
-{
-	struct sysinfo s;
-	int ret, err;
-	mm_segment_t old_fs = get_fs ();
-	
-	set_fs (KERNEL_DS);
-	ret = sys_sysinfo((struct sysinfo __force __user *) &s);
-	set_fs (old_fs);
-	err = put_user (s.uptime, &info->uptime);
-	err |= __put_user (s.loads[0], &info->loads[0]);
-	err |= __put_user (s.loads[1], &info->loads[1]);
-	err |= __put_user (s.loads[2], &info->loads[2]);
-	err |= __put_user (s.totalram, &info->totalram);
-	err |= __put_user (s.freeram, &info->freeram);
-	err |= __put_user (s.sharedram, &info->sharedram);
-	err |= __put_user (s.bufferram, &info->bufferram);
-	err |= __put_user (s.totalswap, &info->totalswap);
-	err |= __put_user (s.freeswap, &info->freeswap);
-	err |= __put_user (s.procs, &info->procs);
-	err |= __put_user (s.totalhigh, &info->totalhigh);
-	err |= __put_user (s.freehigh, &info->freehigh);
-	err |= __put_user (s.mem_unit, &info->mem_unit);
-	if (err)
-		return -EFAULT;
-	return ret;
-}
-
-=======
->>>>>>> 17e0e270
 asmlinkage long sys32_sched_rr_get_interval(compat_pid_t pid,
 				struct compat_timespec __user *interval)
 {
