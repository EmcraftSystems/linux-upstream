/*
 * net/tipc/socket.c: TIPC socket API
 *
 * Copyright (c) 2001-2007, 2012-2015, Ericsson AB
 * Copyright (c) 2004-2008, 2010-2013, Wind River Systems
 * All rights reserved.
 *
 * Redistribution and use in source and binary forms, with or without
 * modification, are permitted provided that the following conditions are met:
 *
 * 1. Redistributions of source code must retain the above copyright
 *    notice, this list of conditions and the following disclaimer.
 * 2. Redistributions in binary form must reproduce the above copyright
 *    notice, this list of conditions and the following disclaimer in the
 *    documentation and/or other materials provided with the distribution.
 * 3. Neither the names of the copyright holders nor the names of its
 *    contributors may be used to endorse or promote products derived from
 *    this software without specific prior written permission.
 *
 * Alternatively, this software may be distributed under the terms of the
 * GNU General Public License ("GPL") version 2 as published by the Free
 * Software Foundation.
 *
 * THIS SOFTWARE IS PROVIDED BY THE COPYRIGHT HOLDERS AND CONTRIBUTORS "AS IS"
 * AND ANY EXPRESS OR IMPLIED WARRANTIES, INCLUDING, BUT NOT LIMITED TO, THE
 * IMPLIED WARRANTIES OF MERCHANTABILITY AND FITNESS FOR A PARTICULAR PURPOSE
 * ARE DISCLAIMED. IN NO EVENT SHALL THE COPYRIGHT OWNER OR CONTRIBUTORS BE
 * LIABLE FOR ANY DIRECT, INDIRECT, INCIDENTAL, SPECIAL, EXEMPLARY, OR
 * CONSEQUENTIAL DAMAGES (INCLUDING, BUT NOT LIMITED TO, PROCUREMENT OF
 * SUBSTITUTE GOODS OR SERVICES; LOSS OF USE, DATA, OR PROFITS; OR BUSINESS
 * INTERRUPTION) HOWEVER CAUSED AND ON ANY THEORY OF LIABILITY, WHETHER IN
 * CONTRACT, STRICT LIABILITY, OR TORT (INCLUDING NEGLIGENCE OR OTHERWISE)
 * ARISING IN ANY WAY OUT OF THE USE OF THIS SOFTWARE, EVEN IF ADVISED OF THE
 * POSSIBILITY OF SUCH DAMAGE.
 */

#include <linux/rhashtable.h>
#include "core.h"
#include "name_table.h"
#include "node.h"
#include "link.h"
#include "name_distr.h"
#include "socket.h"

#define SS_LISTENING		-1	/* socket is listening */
#define SS_READY		-2	/* socket is connectionless */

#define CONN_TIMEOUT_DEFAULT	8000	/* default connect timeout = 8s */
#define CONN_PROBING_INTERVAL	msecs_to_jiffies(3600000)  /* [ms] => 1 h */
#define TIPC_FWD_MSG		1
#define TIPC_CONN_OK		0
#define TIPC_CONN_PROBING	1
#define TIPC_MAX_PORT		0xffffffff
#define TIPC_MIN_PORT		1

/**
 * struct tipc_sock - TIPC socket structure
 * @sk: socket - interacts with 'port' and with user via the socket API
 * @connected: non-zero if port is currently connected to a peer port
 * @conn_type: TIPC type used when connection was established
 * @conn_instance: TIPC instance used when connection was established
 * @published: non-zero if port has one or more associated names
 * @max_pkt: maximum packet size "hint" used when building messages sent by port
 * @portid: unique port identity in TIPC socket hash table
 * @phdr: preformatted message header used when sending messages
 * @port_list: adjacent ports in TIPC's global list of ports
 * @publications: list of publications for port
 * @pub_count: total # of publications port has made during its lifetime
 * @probing_state:
 * @probing_intv:
 * @conn_timeout: the time we can wait for an unresponded setup request
 * @dupl_rcvcnt: number of bytes counted twice, in both backlog and rcv queue
 * @link_cong: non-zero if owner must sleep because of link congestion
 * @sent_unacked: # messages sent by socket, and not yet acked by peer
 * @rcv_unacked: # messages read by user, but not yet acked back to peer
 * @remote: 'connected' peer for dgram/rdm
 * @node: hash table node
 * @rcu: rcu struct for tipc_sock
 */
struct tipc_sock {
	struct sock sk;
	int connected;
	u32 conn_type;
	u32 conn_instance;
	int published;
	u32 max_pkt;
	u32 portid;
	struct tipc_msg phdr;
	struct list_head sock_list;
	struct list_head publications;
	u32 pub_count;
	u32 probing_state;
	unsigned long probing_intv;
	uint conn_timeout;
	atomic_t dupl_rcvcnt;
	bool link_cong;
	uint sent_unacked;
	uint rcv_unacked;
	struct sockaddr_tipc remote;
	struct rhash_head node;
	struct rcu_head rcu;
};

static int tipc_backlog_rcv(struct sock *sk, struct sk_buff *skb);
static void tipc_data_ready(struct sock *sk);
static void tipc_write_space(struct sock *sk);
static int tipc_release(struct socket *sock);
static int tipc_accept(struct socket *sock, struct socket *new_sock, int flags);
static int tipc_wait_for_sndmsg(struct socket *sock, long *timeo_p);
static void tipc_sk_timeout(unsigned long data);
static int tipc_sk_publish(struct tipc_sock *tsk, uint scope,
			   struct tipc_name_seq const *seq);
static int tipc_sk_withdraw(struct tipc_sock *tsk, uint scope,
			    struct tipc_name_seq const *seq);
static struct tipc_sock *tipc_sk_lookup(struct net *net, u32 portid);
static int tipc_sk_insert(struct tipc_sock *tsk);
static void tipc_sk_remove(struct tipc_sock *tsk);
static int __tipc_send_stream(struct socket *sock, struct msghdr *m,
			      size_t dsz);
static int __tipc_sendmsg(struct socket *sock, struct msghdr *m, size_t dsz);

static const struct proto_ops packet_ops;
static const struct proto_ops stream_ops;
static const struct proto_ops msg_ops;
static struct proto tipc_proto;

static const struct nla_policy tipc_nl_sock_policy[TIPC_NLA_SOCK_MAX + 1] = {
	[TIPC_NLA_SOCK_UNSPEC]		= { .type = NLA_UNSPEC },
	[TIPC_NLA_SOCK_ADDR]		= { .type = NLA_U32 },
	[TIPC_NLA_SOCK_REF]		= { .type = NLA_U32 },
	[TIPC_NLA_SOCK_CON]		= { .type = NLA_NESTED },
	[TIPC_NLA_SOCK_HAS_PUBL]	= { .type = NLA_FLAG }
};

static const struct rhashtable_params tsk_rht_params;

/*
 * Revised TIPC socket locking policy:
 *
 * Most socket operations take the standard socket lock when they start
 * and hold it until they finish (or until they need to sleep).  Acquiring
 * this lock grants the owner exclusive access to the fields of the socket
 * data structures, with the exception of the backlog queue.  A few socket
 * operations can be done without taking the socket lock because they only
 * read socket information that never changes during the life of the socket.
 *
 * Socket operations may acquire the lock for the associated TIPC port if they
 * need to perform an operation on the port.  If any routine needs to acquire
 * both the socket lock and the port lock it must take the socket lock first
 * to avoid the risk of deadlock.
 *
 * The dispatcher handling incoming messages cannot grab the socket lock in
 * the standard fashion, since invoked it runs at the BH level and cannot block.
 * Instead, it checks to see if the socket lock is currently owned by someone,
 * and either handles the message itself or adds it to the socket's backlog
 * queue; in the latter case the queued message is processed once the process
 * owning the socket lock releases it.
 *
 * NOTE: Releasing the socket lock while an operation is sleeping overcomes
 * the problem of a blocked socket operation preventing any other operations
 * from occurring.  However, applications must be careful if they have
 * multiple threads trying to send (or receive) on the same socket, as these
 * operations might interfere with each other.  For example, doing a connect
 * and a receive at the same time might allow the receive to consume the
 * ACK message meant for the connect.  While additional work could be done
 * to try and overcome this, it doesn't seem to be worthwhile at the present.
 *
 * NOTE: Releasing the socket lock while an operation is sleeping also ensures
 * that another operation that must be performed in a non-blocking manner is
 * not delayed for very long because the lock has already been taken.
 *
 * NOTE: This code assumes that certain fields of a port/socket pair are
 * constant over its lifetime; such fields can be examined without taking
 * the socket lock and/or port lock, and do not need to be re-read even
 * after resuming processing after waiting.  These fields include:
 *   - socket type
 *   - pointer to socket sk structure (aka tipc_sock structure)
 *   - pointer to port structure
 *   - port reference
 */

static u32 tsk_own_node(struct tipc_sock *tsk)
{
	return msg_prevnode(&tsk->phdr);
}

static u32 tsk_peer_node(struct tipc_sock *tsk)
{
	return msg_destnode(&tsk->phdr);
}

static u32 tsk_peer_port(struct tipc_sock *tsk)
{
	return msg_destport(&tsk->phdr);
}

static  bool tsk_unreliable(struct tipc_sock *tsk)
{
	return msg_src_droppable(&tsk->phdr) != 0;
}

static void tsk_set_unreliable(struct tipc_sock *tsk, bool unreliable)
{
	msg_set_src_droppable(&tsk->phdr, unreliable ? 1 : 0);
}

static bool tsk_unreturnable(struct tipc_sock *tsk)
{
	return msg_dest_droppable(&tsk->phdr) != 0;
}

static void tsk_set_unreturnable(struct tipc_sock *tsk, bool unreturnable)
{
	msg_set_dest_droppable(&tsk->phdr, unreturnable ? 1 : 0);
}

static int tsk_importance(struct tipc_sock *tsk)
{
	return msg_importance(&tsk->phdr);
}

static int tsk_set_importance(struct tipc_sock *tsk, int imp)
{
	if (imp > TIPC_CRITICAL_IMPORTANCE)
		return -EINVAL;
	msg_set_importance(&tsk->phdr, (u32)imp);
	return 0;
}

static struct tipc_sock *tipc_sk(const struct sock *sk)
{
	return container_of(sk, struct tipc_sock, sk);
}

static int tsk_conn_cong(struct tipc_sock *tsk)
{
	return tsk->sent_unacked >= TIPC_FLOWCTRL_WIN;
}

/**
 * tsk_advance_rx_queue - discard first buffer in socket receive queue
 *
 * Caller must hold socket lock
 */
static void tsk_advance_rx_queue(struct sock *sk)
{
	kfree_skb(__skb_dequeue(&sk->sk_receive_queue));
}

/**
 * tsk_rej_rx_queue - reject all buffers in socket receive queue
 *
 * Caller must hold socket lock
 */
static void tsk_rej_rx_queue(struct sock *sk)
{
	struct sk_buff *skb;
	u32 dnode;
	u32 own_node = tsk_own_node(tipc_sk(sk));

	while ((skb = __skb_dequeue(&sk->sk_receive_queue))) {
		if (tipc_msg_reverse(own_node, skb, &dnode, TIPC_ERR_NO_PORT))
			tipc_link_xmit_skb(sock_net(sk), skb, dnode, 0);
	}
}

/* tsk_peer_msg - verify if message was sent by connected port's peer
 *
 * Handles cases where the node's network address has changed from
 * the default of <0.0.0> to its configured setting.
 */
static bool tsk_peer_msg(struct tipc_sock *tsk, struct tipc_msg *msg)
{
	struct tipc_net *tn = net_generic(sock_net(&tsk->sk), tipc_net_id);
	u32 peer_port = tsk_peer_port(tsk);
	u32 orig_node;
	u32 peer_node;

	if (unlikely(!tsk->connected))
		return false;

	if (unlikely(msg_origport(msg) != peer_port))
		return false;

	orig_node = msg_orignode(msg);
	peer_node = tsk_peer_node(tsk);

	if (likely(orig_node == peer_node))
		return true;

	if (!orig_node && (peer_node == tn->own_addr))
		return true;

	if (!peer_node && (orig_node == tn->own_addr))
		return true;

	return false;
}

/**
 * tipc_sk_create - create a TIPC socket
 * @net: network namespace (must be default network)
 * @sock: pre-allocated socket structure
 * @protocol: protocol indicator (must be 0)
 * @kern: caused by kernel or by userspace?
 *
 * This routine creates additional data structures used by the TIPC socket,
 * initializes them, and links them together.
 *
 * Returns 0 on success, errno otherwise
 */
static int tipc_sk_create(struct net *net, struct socket *sock,
			  int protocol, int kern)
{
	struct tipc_net *tn;
	const struct proto_ops *ops;
	socket_state state;
	struct sock *sk;
	struct tipc_sock *tsk;
	struct tipc_msg *msg;

	/* Validate arguments */
	if (unlikely(protocol != 0))
		return -EPROTONOSUPPORT;

	switch (sock->type) {
	case SOCK_STREAM:
		ops = &stream_ops;
		state = SS_UNCONNECTED;
		break;
	case SOCK_SEQPACKET:
		ops = &packet_ops;
		state = SS_UNCONNECTED;
		break;
	case SOCK_DGRAM:
	case SOCK_RDM:
		ops = &msg_ops;
		state = SS_READY;
		break;
	default:
		return -EPROTOTYPE;
	}

	/* Allocate socket's protocol area */
	sk = sk_alloc(net, AF_TIPC, GFP_KERNEL, &tipc_proto);
	if (sk == NULL)
		return -ENOMEM;

	tsk = tipc_sk(sk);
	tsk->max_pkt = MAX_PKT_DEFAULT;
	INIT_LIST_HEAD(&tsk->publications);
	msg = &tsk->phdr;
	tn = net_generic(sock_net(sk), tipc_net_id);
	tipc_msg_init(tn->own_addr, msg, TIPC_LOW_IMPORTANCE, TIPC_NAMED_MSG,
		      NAMED_H_SIZE, 0);

	/* Finish initializing socket data structures */
	sock->ops = ops;
	sock->state = state;
	sock_init_data(sock, sk);
	if (tipc_sk_insert(tsk)) {
		pr_warn("Socket create failed; port numbrer exhausted\n");
		return -EINVAL;
	}
	msg_set_origport(msg, tsk->portid);
	setup_timer(&sk->sk_timer, tipc_sk_timeout, (unsigned long)tsk);
	sk->sk_backlog_rcv = tipc_backlog_rcv;
	sk->sk_rcvbuf = sysctl_tipc_rmem[1];
	sk->sk_data_ready = tipc_data_ready;
	sk->sk_write_space = tipc_write_space;
	tsk->conn_timeout = CONN_TIMEOUT_DEFAULT;
	tsk->sent_unacked = 0;
	atomic_set(&tsk->dupl_rcvcnt, 0);

	if (sock->state == SS_READY) {
		tsk_set_unreturnable(tsk, true);
		if (sock->type == SOCK_DGRAM)
			tsk_set_unreliable(tsk, true);
	}
	return 0;
}

static void tipc_sk_callback(struct rcu_head *head)
{
	struct tipc_sock *tsk = container_of(head, struct tipc_sock, rcu);

	sock_put(&tsk->sk);
}

/**
 * tipc_release - destroy a TIPC socket
 * @sock: socket to destroy
 *
 * This routine cleans up any messages that are still queued on the socket.
 * For DGRAM and RDM socket types, all queued messages are rejected.
 * For SEQPACKET and STREAM socket types, the first message is rejected
 * and any others are discarded.  (If the first message on a STREAM socket
 * is partially-read, it is discarded and the next one is rejected instead.)
 *
 * NOTE: Rejected messages are not necessarily returned to the sender!  They
 * are returned or discarded according to the "destination droppable" setting
 * specified for the message by the sender.
 *
 * Returns 0 on success, errno otherwise
 */
static int tipc_release(struct socket *sock)
{
	struct sock *sk = sock->sk;
	struct net *net;
	struct tipc_sock *tsk;
	struct sk_buff *skb;
	u32 dnode, probing_state;

	/*
	 * Exit if socket isn't fully initialized (occurs when a failed accept()
	 * releases a pre-allocated child socket that was never used)
	 */
	if (sk == NULL)
		return 0;

	net = sock_net(sk);
	tsk = tipc_sk(sk);
	lock_sock(sk);

	/*
	 * Reject all unreceived messages, except on an active connection
	 * (which disconnects locally & sends a 'FIN+' to peer)
	 */
	dnode = tsk_peer_node(tsk);
	while (sock->state != SS_DISCONNECTING) {
		skb = __skb_dequeue(&sk->sk_receive_queue);
		if (skb == NULL)
			break;
		if (TIPC_SKB_CB(skb)->handle != NULL)
			kfree_skb(skb);
		else {
			if ((sock->state == SS_CONNECTING) ||
			    (sock->state == SS_CONNECTED)) {
				sock->state = SS_DISCONNECTING;
				tsk->connected = 0;
				tipc_node_remove_conn(net, dnode, tsk->portid);
			}
			if (tipc_msg_reverse(tsk_own_node(tsk), skb, &dnode,
					     TIPC_ERR_NO_PORT))
				tipc_link_xmit_skb(net, skb, dnode, 0);
		}
	}

	tipc_sk_withdraw(tsk, 0, NULL);
	probing_state = tsk->probing_state;
	if (del_timer_sync(&sk->sk_timer) &&
	    probing_state != TIPC_CONN_PROBING)
		sock_put(sk);
	tipc_sk_remove(tsk);
	if (tsk->connected) {
		skb = tipc_msg_create(TIPC_CRITICAL_IMPORTANCE,
				      TIPC_CONN_MSG, SHORT_H_SIZE, 0, dnode,
				      tsk_own_node(tsk), tsk_peer_port(tsk),
				      tsk->portid, TIPC_ERR_NO_PORT);
		if (skb)
			tipc_link_xmit_skb(net, skb, dnode, tsk->portid);
		tipc_node_remove_conn(net, dnode, tsk->portid);
	}

	/* Discard any remaining (connection-based) messages in receive queue */
	__skb_queue_purge(&sk->sk_receive_queue);

	/* Reject any messages that accumulated in backlog queue */
	sock->state = SS_DISCONNECTING;
	release_sock(sk);

	call_rcu(&tsk->rcu, tipc_sk_callback);
	sock->sk = NULL;

	return 0;
}

/**
 * tipc_bind - associate or disassocate TIPC name(s) with a socket
 * @sock: socket structure
 * @uaddr: socket address describing name(s) and desired operation
 * @uaddr_len: size of socket address data structure
 *
 * Name and name sequence binding is indicated using a positive scope value;
 * a negative scope value unbinds the specified name.  Specifying no name
 * (i.e. a socket address length of 0) unbinds all names from the socket.
 *
 * Returns 0 on success, errno otherwise
 *
 * NOTE: This routine doesn't need to take the socket lock since it doesn't
 *       access any non-constant socket information.
 */
static int tipc_bind(struct socket *sock, struct sockaddr *uaddr,
		     int uaddr_len)
{
	struct sock *sk = sock->sk;
	struct sockaddr_tipc *addr = (struct sockaddr_tipc *)uaddr;
	struct tipc_sock *tsk = tipc_sk(sk);
	int res = -EINVAL;

	lock_sock(sk);
	if (unlikely(!uaddr_len)) {
		res = tipc_sk_withdraw(tsk, 0, NULL);
		goto exit;
	}

	if (uaddr_len < sizeof(struct sockaddr_tipc)) {
		res = -EINVAL;
		goto exit;
	}
	if (addr->family != AF_TIPC) {
		res = -EAFNOSUPPORT;
		goto exit;
	}

	if (addr->addrtype == TIPC_ADDR_NAME)
		addr->addr.nameseq.upper = addr->addr.nameseq.lower;
	else if (addr->addrtype != TIPC_ADDR_NAMESEQ) {
		res = -EAFNOSUPPORT;
		goto exit;
	}

	if ((addr->addr.nameseq.type < TIPC_RESERVED_TYPES) &&
	    (addr->addr.nameseq.type != TIPC_TOP_SRV) &&
	    (addr->addr.nameseq.type != TIPC_CFG_SRV)) {
		res = -EACCES;
		goto exit;
	}

	res = (addr->scope > 0) ?
		tipc_sk_publish(tsk, addr->scope, &addr->addr.nameseq) :
		tipc_sk_withdraw(tsk, -addr->scope, &addr->addr.nameseq);
exit:
	release_sock(sk);
	return res;
}

/**
 * tipc_getname - get port ID of socket or peer socket
 * @sock: socket structure
 * @uaddr: area for returned socket address
 * @uaddr_len: area for returned length of socket address
 * @peer: 0 = own ID, 1 = current peer ID, 2 = current/former peer ID
 *
 * Returns 0 on success, errno otherwise
 *
 * NOTE: This routine doesn't need to take the socket lock since it only
 *       accesses socket information that is unchanging (or which changes in
 *       a completely predictable manner).
 */
static int tipc_getname(struct socket *sock, struct sockaddr *uaddr,
			int *uaddr_len, int peer)
{
	struct sockaddr_tipc *addr = (struct sockaddr_tipc *)uaddr;
	struct tipc_sock *tsk = tipc_sk(sock->sk);
	struct tipc_net *tn = net_generic(sock_net(sock->sk), tipc_net_id);

	memset(addr, 0, sizeof(*addr));
	if (peer) {
		if ((sock->state != SS_CONNECTED) &&
			((peer != 2) || (sock->state != SS_DISCONNECTING)))
			return -ENOTCONN;
		addr->addr.id.ref = tsk_peer_port(tsk);
		addr->addr.id.node = tsk_peer_node(tsk);
	} else {
		addr->addr.id.ref = tsk->portid;
		addr->addr.id.node = tn->own_addr;
	}

	*uaddr_len = sizeof(*addr);
	addr->addrtype = TIPC_ADDR_ID;
	addr->family = AF_TIPC;
	addr->scope = 0;
	addr->addr.name.domain = 0;

	return 0;
}

/**
 * tipc_poll - read and possibly block on pollmask
 * @file: file structure associated with the socket
 * @sock: socket for which to calculate the poll bits
 * @wait: ???
 *
 * Returns pollmask value
 *
 * COMMENTARY:
 * It appears that the usual socket locking mechanisms are not useful here
 * since the pollmask info is potentially out-of-date the moment this routine
 * exits.  TCP and other protocols seem to rely on higher level poll routines
 * to handle any preventable race conditions, so TIPC will do the same ...
 *
 * TIPC sets the returned events as follows:
 *
 * socket state		flags set
 * ------------		---------
 * unconnected		no read flags
 *			POLLOUT if port is not congested
 *
 * connecting		POLLIN/POLLRDNORM if ACK/NACK in rx queue
 *			no write flags
 *
 * connected		POLLIN/POLLRDNORM if data in rx queue
 *			POLLOUT if port is not congested
 *
 * disconnecting	POLLIN/POLLRDNORM/POLLHUP
 *			no write flags
 *
 * listening		POLLIN if SYN in rx queue
 *			no write flags
 *
 * ready		POLLIN/POLLRDNORM if data in rx queue
 * [connectionless]	POLLOUT (since port cannot be congested)
 *
 * IMPORTANT: The fact that a read or write operation is indicated does NOT
 * imply that the operation will succeed, merely that it should be performed
 * and will not block.
 */
static unsigned int tipc_poll(struct file *file, struct socket *sock,
			      poll_table *wait)
{
	struct sock *sk = sock->sk;
	struct tipc_sock *tsk = tipc_sk(sk);
	u32 mask = 0;

	sock_poll_wait(file, sk_sleep(sk), wait);

	switch ((int)sock->state) {
	case SS_UNCONNECTED:
		if (!tsk->link_cong)
			mask |= POLLOUT;
		break;
	case SS_READY:
	case SS_CONNECTED:
		if (!tsk->link_cong && !tsk_conn_cong(tsk))
			mask |= POLLOUT;
		/* fall thru' */
	case SS_CONNECTING:
	case SS_LISTENING:
		if (!skb_queue_empty(&sk->sk_receive_queue))
			mask |= (POLLIN | POLLRDNORM);
		break;
	case SS_DISCONNECTING:
		mask = (POLLIN | POLLRDNORM | POLLHUP);
		break;
	}

	return mask;
}

/**
 * tipc_sendmcast - send multicast message
 * @sock: socket structure
 * @seq: destination address
 * @msg: message to send
 * @dsz: total length of message data
 * @timeo: timeout to wait for wakeup
 *
 * Called from function tipc_sendmsg(), which has done all sanity checks
 * Returns the number of bytes sent on success, or errno
 */
static int tipc_sendmcast(struct  socket *sock, struct tipc_name_seq *seq,
			  struct msghdr *msg, size_t dsz, long timeo)
{
	struct sock *sk = sock->sk;
	struct tipc_sock *tsk = tipc_sk(sk);
	struct net *net = sock_net(sk);
	struct tipc_msg *mhdr = &tsk->phdr;
	struct sk_buff_head *pktchain = &sk->sk_write_queue;
	struct iov_iter save = msg->msg_iter;
	uint mtu;
	int rc;

	msg_set_type(mhdr, TIPC_MCAST_MSG);
	msg_set_lookup_scope(mhdr, TIPC_CLUSTER_SCOPE);
	msg_set_destport(mhdr, 0);
	msg_set_destnode(mhdr, 0);
	msg_set_nametype(mhdr, seq->type);
	msg_set_namelower(mhdr, seq->lower);
	msg_set_nameupper(mhdr, seq->upper);
	msg_set_hdr_sz(mhdr, MCAST_H_SIZE);

new_mtu:
	mtu = tipc_bclink_get_mtu();
	rc = tipc_msg_build(mhdr, msg, 0, dsz, mtu, pktchain);
	if (unlikely(rc < 0))
		return rc;

	do {
		rc = tipc_bclink_xmit(net, pktchain);
		if (likely(rc >= 0)) {
			rc = dsz;
			break;
		}
		if (rc == -EMSGSIZE) {
			msg->msg_iter = save;
			goto new_mtu;
		}
		if (rc != -ELINKCONG)
			break;
		tipc_sk(sk)->link_cong = 1;
		rc = tipc_wait_for_sndmsg(sock, &timeo);
		if (rc)
			__skb_queue_purge(pktchain);
	} while (!rc);
	return rc;
}

/**
 * tipc_sk_mcast_rcv - Deliver multicast messages to all destination sockets
 * @arrvq: queue with arriving messages, to be cloned after destination lookup
 * @inputq: queue with cloned messages, delivered to socket after dest lookup
 *
 * Multi-threaded: parallel calls with reference to same queues may occur
 */
void tipc_sk_mcast_rcv(struct net *net, struct sk_buff_head *arrvq,
		       struct sk_buff_head *inputq)
{
	struct tipc_msg *msg;
	struct tipc_plist dports;
	u32 portid;
	u32 scope = TIPC_CLUSTER_SCOPE;
	struct sk_buff_head tmpq;
	uint hsz;
	struct sk_buff *skb, *_skb;

	__skb_queue_head_init(&tmpq);
	tipc_plist_init(&dports);

	skb = tipc_skb_peek(arrvq, &inputq->lock);
	for (; skb; skb = tipc_skb_peek(arrvq, &inputq->lock)) {
		msg = buf_msg(skb);
		hsz = skb_headroom(skb) + msg_hdr_sz(msg);

		if (in_own_node(net, msg_orignode(msg)))
			scope = TIPC_NODE_SCOPE;

		/* Create destination port list and message clones: */
		tipc_nametbl_mc_translate(net,
					  msg_nametype(msg), msg_namelower(msg),
					  msg_nameupper(msg), scope, &dports);
		portid = tipc_plist_pop(&dports);
		for (; portid; portid = tipc_plist_pop(&dports)) {
			_skb = __pskb_copy(skb, hsz, GFP_ATOMIC);
			if (_skb) {
				msg_set_destport(buf_msg(_skb), portid);
				__skb_queue_tail(&tmpq, _skb);
				continue;
			}
			pr_warn("Failed to clone mcast rcv buffer\n");
		}
		/* Append to inputq if not already done by other thread */
		spin_lock_bh(&inputq->lock);
		if (skb_peek(arrvq) == skb) {
			skb_queue_splice_tail_init(&tmpq, inputq);
			kfree_skb(__skb_dequeue(arrvq));
		}
		spin_unlock_bh(&inputq->lock);
		__skb_queue_purge(&tmpq);
		kfree_skb(skb);
	}
	tipc_sk_rcv(net, inputq);
}

/**
 * tipc_sk_proto_rcv - receive a connection mng protocol message
 * @tsk: receiving socket
 * @skb: pointer to message buffer. Set to NULL if buffer is consumed.
 */
static void tipc_sk_proto_rcv(struct tipc_sock *tsk, struct sk_buff **skb)
{
	struct tipc_msg *msg = buf_msg(*skb);
	int conn_cong;
	u32 dnode;
	u32 own_node = tsk_own_node(tsk);
	/* Ignore if connection cannot be validated: */
	if (!tsk_peer_msg(tsk, msg))
		goto exit;

	tsk->probing_state = TIPC_CONN_OK;

	if (msg_type(msg) == CONN_ACK) {
		conn_cong = tsk_conn_cong(tsk);
		tsk->sent_unacked -= msg_msgcnt(msg);
		if (conn_cong)
			tsk->sk.sk_write_space(&tsk->sk);
	} else if (msg_type(msg) == CONN_PROBE) {
		if (tipc_msg_reverse(own_node, *skb, &dnode, TIPC_OK)) {
			msg_set_type(msg, CONN_PROBE_REPLY);
			return;
		}
	}
	/* Do nothing if msg_type() == CONN_PROBE_REPLY */
exit:
	kfree_skb(*skb);
	*skb = NULL;
}

static int tipc_wait_for_sndmsg(struct socket *sock, long *timeo_p)
{
	struct sock *sk = sock->sk;
	struct tipc_sock *tsk = tipc_sk(sk);
	DEFINE_WAIT(wait);
	int done;

	do {
		int err = sock_error(sk);
		if (err)
			return err;
		if (sock->state == SS_DISCONNECTING)
			return -EPIPE;
		if (!*timeo_p)
			return -EAGAIN;
		if (signal_pending(current))
			return sock_intr_errno(*timeo_p);

		prepare_to_wait(sk_sleep(sk), &wait, TASK_INTERRUPTIBLE);
		done = sk_wait_event(sk, timeo_p, !tsk->link_cong);
		finish_wait(sk_sleep(sk), &wait);
	} while (!done);
	return 0;
}

/**
 * tipc_sendmsg - send message in connectionless manner
 * @sock: socket structure
 * @m: message to send
 * @dsz: amount of user data to be sent
 *
 * Message must have an destination specified explicitly.
 * Used for SOCK_RDM and SOCK_DGRAM messages,
 * and for 'SYN' messages on SOCK_SEQPACKET and SOCK_STREAM connections.
 * (Note: 'SYN+' is prohibited on SOCK_STREAM.)
 *
 * Returns the number of bytes sent on success, or errno otherwise
 */
static int tipc_sendmsg(struct socket *sock,
			struct msghdr *m, size_t dsz)
{
	struct sock *sk = sock->sk;
	int ret;

	lock_sock(sk);
	ret = __tipc_sendmsg(sock, m, dsz);
	release_sock(sk);

	return ret;
}

static int __tipc_sendmsg(struct socket *sock, struct msghdr *m, size_t dsz)
{
	DECLARE_SOCKADDR(struct sockaddr_tipc *, dest, m->msg_name);
	struct sock *sk = sock->sk;
	struct tipc_sock *tsk = tipc_sk(sk);
	struct net *net = sock_net(sk);
	struct tipc_msg *mhdr = &tsk->phdr;
	u32 dnode, dport;
	struct sk_buff_head *pktchain = &sk->sk_write_queue;
	struct sk_buff *skb;
	struct tipc_name_seq *seq;
	struct iov_iter save;
	u32 mtu;
	long timeo;
	int rc;

	if (dsz > TIPC_MAX_USER_MSG_SIZE)
		return -EMSGSIZE;
	if (unlikely(!dest)) {
		if (tsk->connected && sock->state == SS_READY)
			dest = &tsk->remote;
		else
			return -EDESTADDRREQ;
	} else if (unlikely(m->msg_namelen < sizeof(*dest)) ||
		   dest->family != AF_TIPC) {
		return -EINVAL;
	}
	if (unlikely(sock->state != SS_READY)) {
		if (sock->state == SS_LISTENING)
			return -EPIPE;
		if (sock->state != SS_UNCONNECTED)
			return -EISCONN;
		if (tsk->published)
			return -EOPNOTSUPP;
		if (dest->addrtype == TIPC_ADDR_NAME) {
			tsk->conn_type = dest->addr.name.name.type;
			tsk->conn_instance = dest->addr.name.name.instance;
		}
	}
	seq = &dest->addr.nameseq;
	timeo = sock_sndtimeo(sk, m->msg_flags & MSG_DONTWAIT);

	if (dest->addrtype == TIPC_ADDR_MCAST) {
		return tipc_sendmcast(sock, seq, m, dsz, timeo);
	} else if (dest->addrtype == TIPC_ADDR_NAME) {
		u32 type = dest->addr.name.name.type;
		u32 inst = dest->addr.name.name.instance;
		u32 domain = dest->addr.name.domain;

		dnode = domain;
		msg_set_type(mhdr, TIPC_NAMED_MSG);
		msg_set_hdr_sz(mhdr, NAMED_H_SIZE);
		msg_set_nametype(mhdr, type);
		msg_set_nameinst(mhdr, inst);
		msg_set_lookup_scope(mhdr, tipc_addr_scope(domain));
		dport = tipc_nametbl_translate(net, type, inst, &dnode);
		msg_set_destnode(mhdr, dnode);
		msg_set_destport(mhdr, dport);
		if (unlikely(!dport && !dnode))
			return -EHOSTUNREACH;
	} else if (dest->addrtype == TIPC_ADDR_ID) {
		dnode = dest->addr.id.node;
		msg_set_type(mhdr, TIPC_DIRECT_MSG);
		msg_set_lookup_scope(mhdr, 0);
		msg_set_destnode(mhdr, dnode);
		msg_set_destport(mhdr, dest->addr.id.ref);
		msg_set_hdr_sz(mhdr, BASIC_H_SIZE);
	}

	save = m->msg_iter;
new_mtu:
	mtu = tipc_node_get_mtu(net, dnode, tsk->portid);
	rc = tipc_msg_build(mhdr, m, 0, dsz, mtu, pktchain);
	if (rc < 0)
		return rc;

	do {
		skb = skb_peek(pktchain);
		TIPC_SKB_CB(skb)->wakeup_pending = tsk->link_cong;
		rc = tipc_link_xmit(net, pktchain, dnode, tsk->portid);
		if (likely(rc >= 0)) {
			if (sock->state != SS_READY)
				sock->state = SS_CONNECTING;
			rc = dsz;
			break;
		}
		if (rc == -EMSGSIZE) {
			m->msg_iter = save;
			goto new_mtu;
		}
		if (rc != -ELINKCONG)
			break;
		tsk->link_cong = 1;
		rc = tipc_wait_for_sndmsg(sock, &timeo);
		if (rc)
			__skb_queue_purge(pktchain);
	} while (!rc);

	return rc;
}

static int tipc_wait_for_sndpkt(struct socket *sock, long *timeo_p)
{
	struct sock *sk = sock->sk;
	struct tipc_sock *tsk = tipc_sk(sk);
	DEFINE_WAIT(wait);
	int done;

	do {
		int err = sock_error(sk);
		if (err)
			return err;
		if (sock->state == SS_DISCONNECTING)
			return -EPIPE;
		else if (sock->state != SS_CONNECTED)
			return -ENOTCONN;
		if (!*timeo_p)
			return -EAGAIN;
		if (signal_pending(current))
			return sock_intr_errno(*timeo_p);

		prepare_to_wait(sk_sleep(sk), &wait, TASK_INTERRUPTIBLE);
		done = sk_wait_event(sk, timeo_p,
				     (!tsk->link_cong &&
				      !tsk_conn_cong(tsk)) ||
				     !tsk->connected);
		finish_wait(sk_sleep(sk), &wait);
	} while (!done);
	return 0;
}

/**
 * tipc_send_stream - send stream-oriented data
 * @sock: socket structure
 * @m: data to send
 * @dsz: total length of data to be transmitted
 *
 * Used for SOCK_STREAM data.
 *
 * Returns the number of bytes sent on success (or partial success),
 * or errno if no data sent
 */
static int tipc_send_stream(struct socket *sock, struct msghdr *m, size_t dsz)
{
	struct sock *sk = sock->sk;
	int ret;

	lock_sock(sk);
	ret = __tipc_send_stream(sock, m, dsz);
	release_sock(sk);

	return ret;
}

static int __tipc_send_stream(struct socket *sock, struct msghdr *m, size_t dsz)
{
	struct sock *sk = sock->sk;
	struct net *net = sock_net(sk);
	struct tipc_sock *tsk = tipc_sk(sk);
	struct tipc_msg *mhdr = &tsk->phdr;
	struct sk_buff_head *pktchain = &sk->sk_write_queue;
	DECLARE_SOCKADDR(struct sockaddr_tipc *, dest, m->msg_name);
	u32 portid = tsk->portid;
	int rc = -EINVAL;
	long timeo;
	u32 dnode;
	uint mtu, send, sent = 0;
	struct iov_iter save;

	/* Handle implied connection establishment */
	if (unlikely(dest)) {
		rc = __tipc_sendmsg(sock, m, dsz);
		if (dsz && (dsz == rc))
			tsk->sent_unacked = 1;
		return rc;
	}
	if (dsz > (uint)INT_MAX)
		return -EMSGSIZE;

	if (unlikely(sock->state != SS_CONNECTED)) {
		if (sock->state == SS_DISCONNECTING)
			return -EPIPE;
		else
			return -ENOTCONN;
	}

	timeo = sock_sndtimeo(sk, m->msg_flags & MSG_DONTWAIT);
	dnode = tsk_peer_node(tsk);

next:
	save = m->msg_iter;
	mtu = tsk->max_pkt;
	send = min_t(uint, dsz - sent, TIPC_MAX_USER_MSG_SIZE);
	rc = tipc_msg_build(mhdr, m, sent, send, mtu, pktchain);
	if (unlikely(rc < 0))
		return rc;
	do {
		if (likely(!tsk_conn_cong(tsk))) {
			rc = tipc_link_xmit(net, pktchain, dnode, portid);
			if (likely(!rc)) {
				tsk->sent_unacked++;
				sent += send;
				if (sent == dsz)
					break;
				goto next;
			}
			if (rc == -EMSGSIZE) {
				tsk->max_pkt = tipc_node_get_mtu(net, dnode,
								 portid);
				m->msg_iter = save;
				goto next;
			}
			if (rc != -ELINKCONG)
				break;
			tsk->link_cong = 1;
		}
		rc = tipc_wait_for_sndpkt(sock, &timeo);
		if (rc)
			__skb_queue_purge(pktchain);
	} while (!rc);

	return sent ? sent : rc;
}

/**
 * tipc_send_packet - send a connection-oriented message
 * @sock: socket structure
 * @m: message to send
 * @dsz: length of data to be transmitted
 *
 * Used for SOCK_SEQPACKET messages.
 *
 * Returns the number of bytes sent on success, or errno otherwise
 */
static int tipc_send_packet(struct socket *sock, struct msghdr *m, size_t dsz)
{
	if (dsz > TIPC_MAX_USER_MSG_SIZE)
		return -EMSGSIZE;

	return tipc_send_stream(sock, m, dsz);
}

/* tipc_sk_finish_conn - complete the setup of a connection
 */
static void tipc_sk_finish_conn(struct tipc_sock *tsk, u32 peer_port,
				u32 peer_node)
{
	struct sock *sk = &tsk->sk;
	struct net *net = sock_net(sk);
	struct tipc_msg *msg = &tsk->phdr;

	msg_set_destnode(msg, peer_node);
	msg_set_destport(msg, peer_port);
	msg_set_type(msg, TIPC_CONN_MSG);
	msg_set_lookup_scope(msg, 0);
	msg_set_hdr_sz(msg, SHORT_H_SIZE);

	tsk->probing_intv = CONN_PROBING_INTERVAL;
	tsk->probing_state = TIPC_CONN_OK;
	tsk->connected = 1;
	sk_reset_timer(sk, &sk->sk_timer, jiffies + tsk->probing_intv);
	tipc_node_add_conn(net, peer_node, tsk->portid, peer_port);
	tsk->max_pkt = tipc_node_get_mtu(net, peer_node, tsk->portid);
}

/**
 * set_orig_addr - capture sender's address for received message
 * @m: descriptor for message info
 * @msg: received message header
 *
 * Note: Address is not captured if not requested by receiver.
 */
static void set_orig_addr(struct msghdr *m, struct tipc_msg *msg)
{
	DECLARE_SOCKADDR(struct sockaddr_tipc *, addr, m->msg_name);

	if (addr) {
		addr->family = AF_TIPC;
		addr->addrtype = TIPC_ADDR_ID;
		memset(&addr->addr, 0, sizeof(addr->addr));
		addr->addr.id.ref = msg_origport(msg);
		addr->addr.id.node = msg_orignode(msg);
		addr->addr.name.domain = 0;	/* could leave uninitialized */
		addr->scope = 0;		/* could leave uninitialized */
		m->msg_namelen = sizeof(struct sockaddr_tipc);
	}
}

/**
 * tipc_sk_anc_data_recv - optionally capture ancillary data for received message
 * @m: descriptor for message info
 * @msg: received message header
 * @tsk: TIPC port associated with message
 *
 * Note: Ancillary data is not captured if not requested by receiver.
 *
 * Returns 0 if successful, otherwise errno
 */
static int tipc_sk_anc_data_recv(struct msghdr *m, struct tipc_msg *msg,
				 struct tipc_sock *tsk)
{
	u32 anc_data[3];
	u32 err;
	u32 dest_type;
	int has_name;
	int res;

	if (likely(m->msg_controllen == 0))
		return 0;

	/* Optionally capture errored message object(s) */
	err = msg ? msg_errcode(msg) : 0;
	if (unlikely(err)) {
		anc_data[0] = err;
		anc_data[1] = msg_data_sz(msg);
		res = put_cmsg(m, SOL_TIPC, TIPC_ERRINFO, 8, anc_data);
		if (res)
			return res;
		if (anc_data[1]) {
			res = put_cmsg(m, SOL_TIPC, TIPC_RETDATA, anc_data[1],
				       msg_data(msg));
			if (res)
				return res;
		}
	}

	/* Optionally capture message destination object */
	dest_type = msg ? msg_type(msg) : TIPC_DIRECT_MSG;
	switch (dest_type) {
	case TIPC_NAMED_MSG:
		has_name = 1;
		anc_data[0] = msg_nametype(msg);
		anc_data[1] = msg_namelower(msg);
		anc_data[2] = msg_namelower(msg);
		break;
	case TIPC_MCAST_MSG:
		has_name = 1;
		anc_data[0] = msg_nametype(msg);
		anc_data[1] = msg_namelower(msg);
		anc_data[2] = msg_nameupper(msg);
		break;
	case TIPC_CONN_MSG:
		has_name = (tsk->conn_type != 0);
		anc_data[0] = tsk->conn_type;
		anc_data[1] = tsk->conn_instance;
		anc_data[2] = tsk->conn_instance;
		break;
	default:
		has_name = 0;
	}
	if (has_name) {
		res = put_cmsg(m, SOL_TIPC, TIPC_DESTNAME, 12, anc_data);
		if (res)
			return res;
	}

	return 0;
}

static void tipc_sk_send_ack(struct tipc_sock *tsk, uint ack)
{
	struct net *net = sock_net(&tsk->sk);
	struct sk_buff *skb = NULL;
	struct tipc_msg *msg;
	u32 peer_port = tsk_peer_port(tsk);
	u32 dnode = tsk_peer_node(tsk);

	if (!tsk->connected)
		return;
	skb = tipc_msg_create(CONN_MANAGER, CONN_ACK, INT_H_SIZE, 0,
			      dnode, tsk_own_node(tsk), peer_port,
			      tsk->portid, TIPC_OK);
	if (!skb)
		return;
	msg = buf_msg(skb);
	msg_set_msgcnt(msg, ack);
	tipc_link_xmit_skb(net, skb, dnode, msg_link_selector(msg));
}

static int tipc_wait_for_rcvmsg(struct socket *sock, long *timeop)
{
	struct sock *sk = sock->sk;
	DEFINE_WAIT(wait);
	long timeo = *timeop;
	int err;

	for (;;) {
		prepare_to_wait(sk_sleep(sk), &wait, TASK_INTERRUPTIBLE);
		if (timeo && skb_queue_empty(&sk->sk_receive_queue)) {
			if (sock->state == SS_DISCONNECTING) {
				err = -ENOTCONN;
				break;
			}
			release_sock(sk);
			timeo = schedule_timeout(timeo);
			lock_sock(sk);
		}
		err = 0;
		if (!skb_queue_empty(&sk->sk_receive_queue))
			break;
		err = -EAGAIN;
		if (!timeo)
			break;
		err = sock_intr_errno(timeo);
		if (signal_pending(current))
			break;
	}
	finish_wait(sk_sleep(sk), &wait);
	*timeop = timeo;
	return err;
}

/**
 * tipc_recvmsg - receive packet-oriented message
 * @m: descriptor for message info
 * @buf_len: total size of user buffer area
 * @flags: receive flags
 *
 * Used for SOCK_DGRAM, SOCK_RDM, and SOCK_SEQPACKET messages.
 * If the complete message doesn't fit in user area, truncate it.
 *
 * Returns size of returned message data, errno otherwise
 */
static int tipc_recvmsg(struct socket *sock, struct msghdr *m, size_t buf_len,
			int flags)
{
	struct sock *sk = sock->sk;
	struct tipc_sock *tsk = tipc_sk(sk);
	struct sk_buff *buf;
	struct tipc_msg *msg;
	long timeo;
	unsigned int sz;
	u32 err;
	int res;

	/* Catch invalid receive requests */
	if (unlikely(!buf_len))
		return -EINVAL;

	lock_sock(sk);

	if (unlikely(sock->state == SS_UNCONNECTED)) {
		res = -ENOTCONN;
		goto exit;
	}

	timeo = sock_rcvtimeo(sk, flags & MSG_DONTWAIT);
restart:

	/* Look for a message in receive queue; wait if necessary */
	res = tipc_wait_for_rcvmsg(sock, &timeo);
	if (res)
		goto exit;

	/* Look at first message in receive queue */
	buf = skb_peek(&sk->sk_receive_queue);
	msg = buf_msg(buf);
	sz = msg_data_sz(msg);
	err = msg_errcode(msg);

	/* Discard an empty non-errored message & try again */
	if ((!sz) && (!err)) {
		tsk_advance_rx_queue(sk);
		goto restart;
	}

	/* Capture sender's address (optional) */
	set_orig_addr(m, msg);

	/* Capture ancillary data (optional) */
	res = tipc_sk_anc_data_recv(m, msg, tsk);
	if (res)
		goto exit;

	/* Capture message data (if valid) & compute return value (always) */
	if (!err) {
		if (unlikely(buf_len < sz)) {
			sz = buf_len;
			m->msg_flags |= MSG_TRUNC;
		}
		res = skb_copy_datagram_msg(buf, msg_hdr_sz(msg), m, sz);
		if (res)
			goto exit;
		res = sz;
	} else {
		if ((sock->state == SS_READY) ||
		    ((err == TIPC_CONN_SHUTDOWN) || m->msg_control))
			res = 0;
		else
			res = -ECONNRESET;
	}

	/* Consume received message (optional) */
	if (likely(!(flags & MSG_PEEK))) {
		if ((sock->state != SS_READY) &&
		    (++tsk->rcv_unacked >= TIPC_CONNACK_INTV)) {
			tipc_sk_send_ack(tsk, tsk->rcv_unacked);
			tsk->rcv_unacked = 0;
		}
		tsk_advance_rx_queue(sk);
	}
exit:
	release_sock(sk);
	return res;
}

/**
 * tipc_recv_stream - receive stream-oriented data
 * @m: descriptor for message info
 * @buf_len: total size of user buffer area
 * @flags: receive flags
 *
 * Used for SOCK_STREAM messages only.  If not enough data is available
 * will optionally wait for more; never truncates data.
 *
 * Returns size of returned message data, errno otherwise
 */
static int tipc_recv_stream(struct socket *sock, struct msghdr *m,
			    size_t buf_len, int flags)
{
	struct sock *sk = sock->sk;
	struct tipc_sock *tsk = tipc_sk(sk);
	struct sk_buff *buf;
	struct tipc_msg *msg;
	long timeo;
	unsigned int sz;
	int sz_to_copy, target, needed;
	int sz_copied = 0;
	u32 err;
	int res = 0;

	/* Catch invalid receive attempts */
	if (unlikely(!buf_len))
		return -EINVAL;

	lock_sock(sk);

	if (unlikely(sock->state == SS_UNCONNECTED)) {
		res = -ENOTCONN;
		goto exit;
	}

	target = sock_rcvlowat(sk, flags & MSG_WAITALL, buf_len);
	timeo = sock_rcvtimeo(sk, flags & MSG_DONTWAIT);

restart:
	/* Look for a message in receive queue; wait if necessary */
	res = tipc_wait_for_rcvmsg(sock, &timeo);
	if (res)
		goto exit;

	/* Look at first message in receive queue */
	buf = skb_peek(&sk->sk_receive_queue);
	msg = buf_msg(buf);
	sz = msg_data_sz(msg);
	err = msg_errcode(msg);

	/* Discard an empty non-errored message & try again */
	if ((!sz) && (!err)) {
		tsk_advance_rx_queue(sk);
		goto restart;
	}

	/* Optionally capture sender's address & ancillary data of first msg */
	if (sz_copied == 0) {
		set_orig_addr(m, msg);
		res = tipc_sk_anc_data_recv(m, msg, tsk);
		if (res)
			goto exit;
	}

	/* Capture message data (if valid) & compute return value (always) */
	if (!err) {
		u32 offset = (u32)(unsigned long)(TIPC_SKB_CB(buf)->handle);

		sz -= offset;
		needed = (buf_len - sz_copied);
		sz_to_copy = (sz <= needed) ? sz : needed;

		res = skb_copy_datagram_msg(buf, msg_hdr_sz(msg) + offset,
					    m, sz_to_copy);
		if (res)
			goto exit;

		sz_copied += sz_to_copy;

		if (sz_to_copy < sz) {
			if (!(flags & MSG_PEEK))
				TIPC_SKB_CB(buf)->handle =
				(void *)(unsigned long)(offset + sz_to_copy);
			goto exit;
		}
	} else {
		if (sz_copied != 0)
			goto exit; /* can't add error msg to valid data */

		if ((err == TIPC_CONN_SHUTDOWN) || m->msg_control)
			res = 0;
		else
			res = -ECONNRESET;
	}

	/* Consume received message (optional) */
	if (likely(!(flags & MSG_PEEK))) {
		if (unlikely(++tsk->rcv_unacked >= TIPC_CONNACK_INTV)) {
			tipc_sk_send_ack(tsk, tsk->rcv_unacked);
			tsk->rcv_unacked = 0;
		}
		tsk_advance_rx_queue(sk);
	}

	/* Loop around if more data is required */
	if ((sz_copied < buf_len) &&	/* didn't get all requested data */
	    (!skb_queue_empty(&sk->sk_receive_queue) ||
	    (sz_copied < target)) &&	/* and more is ready or required */
	    (!(flags & MSG_PEEK)) &&	/* and aren't just peeking at data */
	    (!err))			/* and haven't reached a FIN */
		goto restart;

exit:
	release_sock(sk);
	return sz_copied ? sz_copied : res;
}

/**
 * tipc_write_space - wake up thread if port congestion is released
 * @sk: socket
 */
static void tipc_write_space(struct sock *sk)
{
	struct socket_wq *wq;

	rcu_read_lock();
	wq = rcu_dereference(sk->sk_wq);
	if (wq_has_sleeper(wq))
		wake_up_interruptible_sync_poll(&wq->wait, POLLOUT |
						POLLWRNORM | POLLWRBAND);
	rcu_read_unlock();
}

/**
 * tipc_data_ready - wake up threads to indicate messages have been received
 * @sk: socket
 * @len: the length of messages
 */
static void tipc_data_ready(struct sock *sk)
{
	struct socket_wq *wq;

	rcu_read_lock();
	wq = rcu_dereference(sk->sk_wq);
	if (wq_has_sleeper(wq))
		wake_up_interruptible_sync_poll(&wq->wait, POLLIN |
						POLLRDNORM | POLLRDBAND);
	rcu_read_unlock();
}

/**
 * filter_connect - Handle all incoming messages for a connection-based socket
 * @tsk: TIPC socket
 * @skb: pointer to message buffer. Set to NULL if buffer is consumed
 *
 * Returns 0 (TIPC_OK) if everything ok, -TIPC_ERR_NO_PORT otherwise
 */
static int filter_connect(struct tipc_sock *tsk, struct sk_buff **skb)
{
	struct sock *sk = &tsk->sk;
	struct net *net = sock_net(sk);
	struct socket *sock = sk->sk_socket;
	struct tipc_msg *msg = buf_msg(*skb);
	int retval = -TIPC_ERR_NO_PORT;

	if (msg_mcast(msg))
		return retval;

	switch ((int)sock->state) {
	case SS_CONNECTED:
		/* Accept only connection-based messages sent by peer */
		if (tsk_peer_msg(tsk, msg)) {
			if (unlikely(msg_errcode(msg))) {
				sock->state = SS_DISCONNECTING;
				tsk->connected = 0;
				/* let timer expire on it's own */
				tipc_node_remove_conn(net, tsk_peer_node(tsk),
						      tsk->portid);
			}
			retval = TIPC_OK;
		}
		break;
	case SS_CONNECTING:
		/* Accept only ACK or NACK message */

		if (unlikely(!msg_connected(msg)))
			break;

		if (unlikely(msg_errcode(msg))) {
			sock->state = SS_DISCONNECTING;
			sk->sk_err = ECONNREFUSED;
			retval = TIPC_OK;
			break;
		}

		if (unlikely(msg_importance(msg) > TIPC_CRITICAL_IMPORTANCE)) {
			sock->state = SS_DISCONNECTING;
			sk->sk_err = EINVAL;
			retval = TIPC_OK;
			break;
		}

		tipc_sk_finish_conn(tsk, msg_origport(msg), msg_orignode(msg));
		msg_set_importance(&tsk->phdr, msg_importance(msg));
		sock->state = SS_CONNECTED;

		/* If an incoming message is an 'ACK-', it should be
		 * discarded here because it doesn't contain useful
		 * data. In addition, we should try to wake up
		 * connect() routine if sleeping.
		 */
		if (msg_data_sz(msg) == 0) {
			kfree_skb(*skb);
			*skb = NULL;
			if (waitqueue_active(sk_sleep(sk)))
				wake_up_interruptible(sk_sleep(sk));
		}
		retval = TIPC_OK;
		break;
	case SS_LISTENING:
	case SS_UNCONNECTED:
		/* Accept only SYN message */
		if (!msg_connected(msg) && !(msg_errcode(msg)))
			retval = TIPC_OK;
		break;
	case SS_DISCONNECTING:
		break;
	default:
		pr_err("Unknown socket state %u\n", sock->state);
	}
	return retval;
}

/**
 * rcvbuf_limit - get proper overload limit of socket receive queue
 * @sk: socket
 * @buf: message
 *
 * For all connection oriented messages, irrespective of importance,
 * the default overload value (i.e. 67MB) is set as limit.
 *
 * For all connectionless messages, by default new queue limits are
 * as belows:
 *
 * TIPC_LOW_IMPORTANCE       (4 MB)
 * TIPC_MEDIUM_IMPORTANCE    (8 MB)
 * TIPC_HIGH_IMPORTANCE      (16 MB)
 * TIPC_CRITICAL_IMPORTANCE  (32 MB)
 *
 * Returns overload limit according to corresponding message importance
 */
static unsigned int rcvbuf_limit(struct sock *sk, struct sk_buff *buf)
{
	struct tipc_msg *msg = buf_msg(buf);

	if (msg_connected(msg))
		return sysctl_tipc_rmem[2];

	return sk->sk_rcvbuf >> TIPC_CRITICAL_IMPORTANCE <<
		msg_importance(msg);
}

/**
 * filter_rcv - validate incoming message
 * @sk: socket
 * @skb: pointer to message. Set to NULL if buffer is consumed.
 *
 * Enqueues message on receive queue if acceptable; optionally handles
 * disconnect indication for a connected socket.
 *
 * Called with socket lock already taken
 *
 * Returns 0 (TIPC_OK) if message was ok, -TIPC error code if rejected
 */
static int filter_rcv(struct sock *sk, struct sk_buff **skb)
{
	struct socket *sock = sk->sk_socket;
	struct tipc_sock *tsk = tipc_sk(sk);
	struct tipc_msg *msg = buf_msg(*skb);
	unsigned int limit = rcvbuf_limit(sk, *skb);
	int rc = TIPC_OK;

	if (unlikely(msg_user(msg) == CONN_MANAGER)) {
		tipc_sk_proto_rcv(tsk, skb);
		return TIPC_OK;
	}

	if (unlikely(msg_user(msg) == SOCK_WAKEUP)) {
		kfree_skb(*skb);
		tsk->link_cong = 0;
		sk->sk_write_space(sk);
		*skb = NULL;
		return TIPC_OK;
	}

	/* Reject message if it is wrong sort of message for socket */
	if (msg_type(msg) > TIPC_DIRECT_MSG)
		return -TIPC_ERR_NO_PORT;

	if (sock->state == SS_READY) {
		if (msg_connected(msg))
			return -TIPC_ERR_NO_PORT;
	} else {
		rc = filter_connect(tsk, skb);
		if (rc != TIPC_OK || !*skb)
			return rc;
	}

	/* Reject message if there isn't room to queue it */
	if (sk_rmem_alloc_get(sk) + (*skb)->truesize >= limit)
		return -TIPC_ERR_OVERLOAD;

	/* Enqueue message */
	TIPC_SKB_CB(*skb)->handle = NULL;
	__skb_queue_tail(&sk->sk_receive_queue, *skb);
	skb_set_owner_r(*skb, sk);

	sk->sk_data_ready(sk);
	*skb = NULL;
	return TIPC_OK;
}

/**
 * tipc_backlog_rcv - handle incoming message from backlog queue
 * @sk: socket
 * @skb: message
 *
 * Caller must hold socket lock
 *
 * Returns 0
 */
static int tipc_backlog_rcv(struct sock *sk, struct sk_buff *skb)
{
	int err;
	atomic_t *dcnt;
	u32 dnode;
	struct tipc_sock *tsk = tipc_sk(sk);
	struct net *net = sock_net(sk);
	uint truesize = skb->truesize;

	err = filter_rcv(sk, &skb);
	if (likely(!skb)) {
		dcnt = &tsk->dupl_rcvcnt;
		if (atomic_read(dcnt) < TIPC_CONN_OVERLOAD_LIMIT)
			atomic_add(truesize, dcnt);
		return 0;
	}
	if (!err || tipc_msg_reverse(tsk_own_node(tsk), skb, &dnode, -err))
		tipc_link_xmit_skb(net, skb, dnode, tsk->portid);
	return 0;
}

/**
 * tipc_sk_enqueue - extract all buffers with destination 'dport' from
 *                   inputq and try adding them to socket or backlog queue
 * @inputq: list of incoming buffers with potentially different destinations
 * @sk: socket where the buffers should be enqueued
 * @dport: port number for the socket
 * @_skb: returned buffer to be forwarded or rejected, if applicable
 *
 * Caller must hold socket lock
 *
 * Returns TIPC_OK if all buffers enqueued, otherwise -TIPC_ERR_OVERLOAD
 * or -TIPC_ERR_NO_PORT
 */
static int tipc_sk_enqueue(struct sk_buff_head *inputq, struct sock *sk,
			   u32 dport, struct sk_buff **_skb)
{
	unsigned int lim;
	atomic_t *dcnt;
	int err;
	struct sk_buff *skb;
	unsigned long time_limit = jiffies + 2;

	while (skb_queue_len(inputq)) {
		if (unlikely(time_after_eq(jiffies, time_limit)))
			return TIPC_OK;
		skb = tipc_skb_dequeue(inputq, dport);
		if (unlikely(!skb))
			return TIPC_OK;
		if (!sock_owned_by_user(sk)) {
			err = filter_rcv(sk, &skb);
			if (likely(!skb))
				continue;
			*_skb = skb;
			return err;
		}
		dcnt = &tipc_sk(sk)->dupl_rcvcnt;
		if (sk->sk_backlog.len)
			atomic_set(dcnt, 0);
		lim = rcvbuf_limit(sk, skb) + atomic_read(dcnt);
		if (likely(!sk_add_backlog(sk, skb, lim)))
			continue;
		*_skb = skb;
		return -TIPC_ERR_OVERLOAD;
	}
	return TIPC_OK;
}

/**
 * tipc_sk_rcv - handle a chain of incoming buffers
 * @inputq: buffer list containing the buffers
 * Consumes all buffers in list until inputq is empty
 * Note: may be called in multiple threads referring to the same queue
 * Returns 0 if last buffer was accepted, otherwise -EHOSTUNREACH
 * Only node local calls check the return value, sending single-buffer queues
 */
int tipc_sk_rcv(struct net *net, struct sk_buff_head *inputq)
{
	u32 dnode, dport = 0;
	int err = -TIPC_ERR_NO_PORT;
	struct sk_buff *skb;
	struct tipc_sock *tsk;
	struct tipc_net *tn;
	struct sock *sk;

	while (skb_queue_len(inputq)) {
		skb = NULL;
		dport = tipc_skb_peek_port(inputq, dport);
		tsk = tipc_sk_lookup(net, dport);
		if (likely(tsk)) {
			sk = &tsk->sk;
			if (likely(spin_trylock_bh(&sk->sk_lock.slock))) {
				err = tipc_sk_enqueue(inputq, sk, dport, &skb);
				spin_unlock_bh(&sk->sk_lock.slock);
				dport = 0;
			}
			sock_put(sk);
		} else {
			skb = tipc_skb_dequeue(inputq, dport);
		}
		if (likely(!skb))
			continue;
		if (tipc_msg_lookup_dest(net, skb, &dnode, &err))
			goto xmit;
		if (!err) {
			dnode = msg_destnode(buf_msg(skb));
			goto xmit;
		}
		tn = net_generic(net, tipc_net_id);
		if (!tipc_msg_reverse(tn->own_addr, skb, &dnode, -err))
			continue;
xmit:
		tipc_link_xmit_skb(net, skb, dnode, dport);
	}
	return err ? -EHOSTUNREACH : 0;
}

static int tipc_wait_for_connect(struct socket *sock, long *timeo_p)
{
	struct sock *sk = sock->sk;
	DEFINE_WAIT(wait);
	int done;

	do {
		int err = sock_error(sk);
		if (err)
			return err;
		if (!*timeo_p)
			return -ETIMEDOUT;
		if (signal_pending(current))
			return sock_intr_errno(*timeo_p);

		prepare_to_wait(sk_sleep(sk), &wait, TASK_INTERRUPTIBLE);
		done = sk_wait_event(sk, timeo_p, sock->state != SS_CONNECTING);
		finish_wait(sk_sleep(sk), &wait);
	} while (!done);
	return 0;
}

/**
 * tipc_connect - establish a connection to another TIPC port
 * @sock: socket structure
 * @dest: socket address for destination port
 * @destlen: size of socket address data structure
 * @flags: file-related flags associated with socket
 *
 * Returns 0 on success, errno otherwise
 */
static int tipc_connect(struct socket *sock, struct sockaddr *dest,
			int destlen, int flags)
{
	struct sock *sk = sock->sk;
	struct tipc_sock *tsk = tipc_sk(sk);
	struct sockaddr_tipc *dst = (struct sockaddr_tipc *)dest;
	struct msghdr m = {NULL,};
	long timeout = (flags & O_NONBLOCK) ? 0 : tsk->conn_timeout;
	socket_state previous;
	int res = 0;

	lock_sock(sk);

	/* DGRAM/RDM connect(), just save the destaddr */
	if (sock->state == SS_READY) {
		if (dst->family == AF_UNSPEC) {
			memset(&tsk->remote, 0, sizeof(struct sockaddr_tipc));
			tsk->connected = 0;
		} else if (destlen != sizeof(struct sockaddr_tipc)) {
			res = -EINVAL;
		} else {
			memcpy(&tsk->remote, dest, destlen);
			tsk->connected = 1;
		}
		goto exit;
	}

	/*
	 * Reject connection attempt using multicast address
	 *
	 * Note: send_msg() validates the rest of the address fields,
	 *       so there's no need to do it here
	 */
	if (dst->addrtype == TIPC_ADDR_MCAST) {
		res = -EINVAL;
		goto exit;
	}

	previous = sock->state;
	switch (sock->state) {
	case SS_UNCONNECTED:
		/* Send a 'SYN-' to destination */
		m.msg_name = dest;
		m.msg_namelen = destlen;

		/* If connect is in non-blocking case, set MSG_DONTWAIT to
		 * indicate send_msg() is never blocked.
		 */
		if (!timeout)
			m.msg_flags = MSG_DONTWAIT;

		res = __tipc_sendmsg(sock, &m, 0);
		if ((res < 0) && (res != -EWOULDBLOCK))
			goto exit;

		/* Just entered SS_CONNECTING state; the only
		 * difference is that return value in non-blocking
		 * case is EINPROGRESS, rather than EALREADY.
		 */
		res = -EINPROGRESS;
	case SS_CONNECTING:
		if (previous == SS_CONNECTING)
			res = -EALREADY;
		if (!timeout)
			goto exit;
		timeout = msecs_to_jiffies(timeout);
		/* Wait until an 'ACK' or 'RST' arrives, or a timeout occurs */
		res = tipc_wait_for_connect(sock, &timeout);
		break;
	case SS_CONNECTED:
		res = -EISCONN;
		break;
	default:
		res = -EINVAL;
		break;
	}
exit:
	release_sock(sk);
	return res;
}

/**
 * tipc_listen - allow socket to listen for incoming connections
 * @sock: socket structure
 * @len: (unused)
 *
 * Returns 0 on success, errno otherwise
 */
static int tipc_listen(struct socket *sock, int len)
{
	struct sock *sk = sock->sk;
	int res;

	lock_sock(sk);

	if (sock->state != SS_UNCONNECTED)
		res = -EINVAL;
	else {
		sock->state = SS_LISTENING;
		res = 0;
	}

	release_sock(sk);
	return res;
}

static int tipc_wait_for_accept(struct socket *sock, long timeo)
{
	struct sock *sk = sock->sk;
	DEFINE_WAIT(wait);
	int err;

	/* True wake-one mechanism for incoming connections: only
	 * one process gets woken up, not the 'whole herd'.
	 * Since we do not 'race & poll' for established sockets
	 * anymore, the common case will execute the loop only once.
	*/
	for (;;) {
		prepare_to_wait_exclusive(sk_sleep(sk), &wait,
					  TASK_INTERRUPTIBLE);
		if (timeo && skb_queue_empty(&sk->sk_receive_queue)) {
			release_sock(sk);
			timeo = schedule_timeout(timeo);
			lock_sock(sk);
		}
		err = 0;
		if (!skb_queue_empty(&sk->sk_receive_queue))
			break;
		err = -EINVAL;
		if (sock->state != SS_LISTENING)
			break;
		err = -EAGAIN;
		if (!timeo)
			break;
		err = sock_intr_errno(timeo);
		if (signal_pending(current))
			break;
	}
	finish_wait(sk_sleep(sk), &wait);
	return err;
}

/**
 * tipc_accept - wait for connection request
 * @sock: listening socket
 * @newsock: new socket that is to be connected
 * @flags: file-related flags associated with socket
 *
 * Returns 0 on success, errno otherwise
 */
static int tipc_accept(struct socket *sock, struct socket *new_sock, int flags)
{
	struct sock *new_sk, *sk = sock->sk;
	struct sk_buff *buf;
	struct tipc_sock *new_tsock;
	struct tipc_msg *msg;
	long timeo;
	int res;

	lock_sock(sk);

	if (sock->state != SS_LISTENING) {
		res = -EINVAL;
		goto exit;
	}
	timeo = sock_rcvtimeo(sk, flags & O_NONBLOCK);
	res = tipc_wait_for_accept(sock, timeo);
	if (res)
		goto exit;

	buf = skb_peek(&sk->sk_receive_queue);

	res = tipc_sk_create(sock_net(sock->sk), new_sock, 0, 1);
	if (res)
		goto exit;

	new_sk = new_sock->sk;
	new_tsock = tipc_sk(new_sk);
	msg = buf_msg(buf);

	/* we lock on new_sk; but lockdep sees the lock on sk */
	lock_sock_nested(new_sk, SINGLE_DEPTH_NESTING);

	/*
	 * Reject any stray messages received by new socket
	 * before the socket lock was taken (very, very unlikely)
	 */
	tsk_rej_rx_queue(new_sk);

	/* Connect new socket to it's peer */
	tipc_sk_finish_conn(new_tsock, msg_origport(msg), msg_orignode(msg));
	new_sock->state = SS_CONNECTED;

	tsk_set_importance(new_tsock, msg_importance(msg));
	if (msg_named(msg)) {
		new_tsock->conn_type = msg_nametype(msg);
		new_tsock->conn_instance = msg_nameinst(msg);
	}

	/*
	 * Respond to 'SYN-' by discarding it & returning 'ACK'-.
	 * Respond to 'SYN+' by queuing it on new socket.
	 */
	if (!msg_data_sz(msg)) {
		struct msghdr m = {NULL,};

		tsk_advance_rx_queue(sk);
		__tipc_send_stream(new_sock, &m, 0);
	} else {
		__skb_dequeue(&sk->sk_receive_queue);
		__skb_queue_head(&new_sk->sk_receive_queue, buf);
		skb_set_owner_r(buf, new_sk);
	}
	release_sock(new_sk);
exit:
	release_sock(sk);
	return res;
}

/**
 * tipc_shutdown - shutdown socket connection
 * @sock: socket structure
 * @how: direction to close (must be SHUT_RDWR)
 *
 * Terminates connection (if necessary), then purges socket's receive queue.
 *
 * Returns 0 on success, errno otherwise
 */
static int tipc_shutdown(struct socket *sock, int how)
{
	struct sock *sk = sock->sk;
	struct net *net = sock_net(sk);
	struct tipc_sock *tsk = tipc_sk(sk);
	struct sk_buff *skb;
	u32 dnode;
	int res;

	if (how != SHUT_RDWR)
		return -EINVAL;

	lock_sock(sk);

	switch (sock->state) {
	case SS_CONNECTING:
	case SS_CONNECTED:

restart:
		/* Disconnect and send a 'FIN+' or 'FIN-' message to peer */
		skb = __skb_dequeue(&sk->sk_receive_queue);
		if (skb) {
			if (TIPC_SKB_CB(skb)->handle != NULL) {
				kfree_skb(skb);
				goto restart;
			}
			if (tipc_msg_reverse(tsk_own_node(tsk), skb, &dnode,
					     TIPC_CONN_SHUTDOWN))
				tipc_link_xmit_skb(net, skb, dnode,
						   tsk->portid);
		} else {
			dnode = tsk_peer_node(tsk);

			skb = tipc_msg_create(TIPC_CRITICAL_IMPORTANCE,
					      TIPC_CONN_MSG, SHORT_H_SIZE,
					      0, dnode, tsk_own_node(tsk),
					      tsk_peer_port(tsk),
					      tsk->portid, TIPC_CONN_SHUTDOWN);
			tipc_link_xmit_skb(net, skb, dnode, tsk->portid);
		}
		tsk->connected = 0;
		sock->state = SS_DISCONNECTING;
		tipc_node_remove_conn(net, dnode, tsk->portid);
		/* fall through */

	case SS_DISCONNECTING:

		/* Discard any unreceived messages */
		__skb_queue_purge(&sk->sk_receive_queue);

		/* Wake up anyone sleeping in poll */
		sk->sk_state_change(sk);
		res = 0;
		break;

	default:
		res = -ENOTCONN;
	}

	release_sock(sk);
	return res;
}

static void tipc_sk_timeout(unsigned long data)
{
	struct tipc_sock *tsk = (struct tipc_sock *)data;
	struct sock *sk = &tsk->sk;
	struct sk_buff *skb = NULL;
	u32 peer_port, peer_node;
	u32 own_node = tsk_own_node(tsk);

	bh_lock_sock(sk);
	if (!tsk->connected) {
		bh_unlock_sock(sk);
		goto exit;
	}
	peer_port = tsk_peer_port(tsk);
	peer_node = tsk_peer_node(tsk);

	if (tsk->probing_state == TIPC_CONN_PROBING) {
		/* Previous probe not answered -> self abort */
		skb = tipc_msg_create(TIPC_CRITICAL_IMPORTANCE,
				      TIPC_CONN_MSG, SHORT_H_SIZE, 0,
				      own_node, peer_node, tsk->portid,
				      peer_port, TIPC_ERR_NO_PORT);
	} else {
		skb = tipc_msg_create(CONN_MANAGER, CONN_PROBE,
				      INT_H_SIZE, 0, peer_node, own_node,
				      peer_port, tsk->portid, TIPC_OK);
		tsk->probing_state = TIPC_CONN_PROBING;
		sk_reset_timer(sk, &sk->sk_timer, jiffies + tsk->probing_intv);
	}
	bh_unlock_sock(sk);
	if (skb)
		tipc_link_xmit_skb(sock_net(sk), skb, peer_node, tsk->portid);
exit:
	sock_put(sk);
}

static int tipc_sk_publish(struct tipc_sock *tsk, uint scope,
			   struct tipc_name_seq const *seq)
{
	struct net *net = sock_net(&tsk->sk);
	struct publication *publ;
	u32 key;

	if (tsk->connected)
		return -EINVAL;
	key = tsk->portid + tsk->pub_count + 1;
	if (key == tsk->portid)
		return -EADDRINUSE;

	publ = tipc_nametbl_publish(net, seq->type, seq->lower, seq->upper,
				    scope, tsk->portid, key);
	if (unlikely(!publ))
		return -EINVAL;

	list_add(&publ->pport_list, &tsk->publications);
	tsk->pub_count++;
	tsk->published = 1;
	return 0;
}

static int tipc_sk_withdraw(struct tipc_sock *tsk, uint scope,
			    struct tipc_name_seq const *seq)
{
	struct net *net = sock_net(&tsk->sk);
	struct publication *publ;
	struct publication *safe;
	int rc = -EINVAL;

	list_for_each_entry_safe(publ, safe, &tsk->publications, pport_list) {
		if (seq) {
			if (publ->scope != scope)
				continue;
			if (publ->type != seq->type)
				continue;
			if (publ->lower != seq->lower)
				continue;
			if (publ->upper != seq->upper)
				break;
			tipc_nametbl_withdraw(net, publ->type, publ->lower,
					      publ->ref, publ->key);
			rc = 0;
			break;
		}
		tipc_nametbl_withdraw(net, publ->type, publ->lower,
				      publ->ref, publ->key);
		rc = 0;
	}
	if (list_empty(&tsk->publications))
		tsk->published = 0;
	return rc;
}

/* tipc_sk_reinit: set non-zero address in all existing sockets
 *                 when we go from standalone to network mode.
 */
void tipc_sk_reinit(struct net *net)
{
	struct tipc_net *tn = net_generic(net, tipc_net_id);
	const struct bucket_table *tbl;
	struct rhash_head *pos;
	struct tipc_sock *tsk;
	struct tipc_msg *msg;
	int i;

	rcu_read_lock();
	tbl = rht_dereference_rcu((&tn->sk_rht)->tbl, &tn->sk_rht);
	for (i = 0; i < tbl->size; i++) {
		rht_for_each_entry_rcu(tsk, pos, tbl, i, node) {
			spin_lock_bh(&tsk->sk.sk_lock.slock);
			msg = &tsk->phdr;
			msg_set_prevnode(msg, tn->own_addr);
			msg_set_orignode(msg, tn->own_addr);
			spin_unlock_bh(&tsk->sk.sk_lock.slock);
		}
	}
	rcu_read_unlock();
}

static struct tipc_sock *tipc_sk_lookup(struct net *net, u32 portid)
{
	struct tipc_net *tn = net_generic(net, tipc_net_id);
	struct tipc_sock *tsk;

	rcu_read_lock();
	tsk = rhashtable_lookup_fast(&tn->sk_rht, &portid, tsk_rht_params);
	if (tsk)
		sock_hold(&tsk->sk);
	rcu_read_unlock();

	return tsk;
}

static int tipc_sk_insert(struct tipc_sock *tsk)
{
	struct sock *sk = &tsk->sk;
	struct net *net = sock_net(sk);
	struct tipc_net *tn = net_generic(net, tipc_net_id);
	u32 remaining = (TIPC_MAX_PORT - TIPC_MIN_PORT) + 1;
	u32 portid = prandom_u32() % remaining + TIPC_MIN_PORT;

	while (remaining--) {
		portid++;
		if ((portid < TIPC_MIN_PORT) || (portid > TIPC_MAX_PORT))
			portid = TIPC_MIN_PORT;
		tsk->portid = portid;
		sock_hold(&tsk->sk);
		if (!rhashtable_lookup_insert_fast(&tn->sk_rht, &tsk->node,
						   tsk_rht_params))
			return 0;
		sock_put(&tsk->sk);
	}

	return -1;
}

static void tipc_sk_remove(struct tipc_sock *tsk)
{
	struct sock *sk = &tsk->sk;
	struct tipc_net *tn = net_generic(sock_net(sk), tipc_net_id);

	if (!rhashtable_remove_fast(&tn->sk_rht, &tsk->node, tsk_rht_params)) {
		WARN_ON(atomic_read(&sk->sk_refcnt) == 1);
		__sock_put(sk);
	}
}

static const struct rhashtable_params tsk_rht_params = {
	.nelem_hint = 192,
	.head_offset = offsetof(struct tipc_sock, node),
	.key_offset = offsetof(struct tipc_sock, portid),
	.key_len = sizeof(u32), /* portid */
	.max_size = 1048576,
	.min_size = 256,
	.automatic_shrinking = true,
};

int tipc_sk_rht_init(struct net *net)
{
	struct tipc_net *tn = net_generic(net, tipc_net_id);
<<<<<<< HEAD
	struct rhashtable_params rht_params = {
		.nelem_hint = 192,
		.head_offset = offsetof(struct tipc_sock, node),
		.key_offset = offsetof(struct tipc_sock, portid),
		.key_len = sizeof(u32), /* portid */
		.hashfn = jhash,
		.max_shift = 20, /* 1M */
		.min_shift = 8,  /* 256 */
	};
=======
>>>>>>> 01e97e65

	return rhashtable_init(&tn->sk_rht, &tsk_rht_params);
}

void tipc_sk_rht_destroy(struct net *net)
{
	struct tipc_net *tn = net_generic(net, tipc_net_id);

	/* Wait for socket readers to complete */
	synchronize_net();

	rhashtable_destroy(&tn->sk_rht);
}

/**
 * tipc_setsockopt - set socket option
 * @sock: socket structure
 * @lvl: option level
 * @opt: option identifier
 * @ov: pointer to new option value
 * @ol: length of option value
 *
 * For stream sockets only, accepts and ignores all IPPROTO_TCP options
 * (to ease compatibility).
 *
 * Returns 0 on success, errno otherwise
 */
static int tipc_setsockopt(struct socket *sock, int lvl, int opt,
			   char __user *ov, unsigned int ol)
{
	struct sock *sk = sock->sk;
	struct tipc_sock *tsk = tipc_sk(sk);
	u32 value;
	int res;

	if ((lvl == IPPROTO_TCP) && (sock->type == SOCK_STREAM))
		return 0;
	if (lvl != SOL_TIPC)
		return -ENOPROTOOPT;
	if (ol < sizeof(value))
		return -EINVAL;
	res = get_user(value, (u32 __user *)ov);
	if (res)
		return res;

	lock_sock(sk);

	switch (opt) {
	case TIPC_IMPORTANCE:
		res = tsk_set_importance(tsk, value);
		break;
	case TIPC_SRC_DROPPABLE:
		if (sock->type != SOCK_STREAM)
			tsk_set_unreliable(tsk, value);
		else
			res = -ENOPROTOOPT;
		break;
	case TIPC_DEST_DROPPABLE:
		tsk_set_unreturnable(tsk, value);
		break;
	case TIPC_CONN_TIMEOUT:
		tipc_sk(sk)->conn_timeout = value;
		/* no need to set "res", since already 0 at this point */
		break;
	default:
		res = -EINVAL;
	}

	release_sock(sk);

	return res;
}

/**
 * tipc_getsockopt - get socket option
 * @sock: socket structure
 * @lvl: option level
 * @opt: option identifier
 * @ov: receptacle for option value
 * @ol: receptacle for length of option value
 *
 * For stream sockets only, returns 0 length result for all IPPROTO_TCP options
 * (to ease compatibility).
 *
 * Returns 0 on success, errno otherwise
 */
static int tipc_getsockopt(struct socket *sock, int lvl, int opt,
			   char __user *ov, int __user *ol)
{
	struct sock *sk = sock->sk;
	struct tipc_sock *tsk = tipc_sk(sk);
	int len;
	u32 value;
	int res;

	if ((lvl == IPPROTO_TCP) && (sock->type == SOCK_STREAM))
		return put_user(0, ol);
	if (lvl != SOL_TIPC)
		return -ENOPROTOOPT;
	res = get_user(len, ol);
	if (res)
		return res;

	lock_sock(sk);

	switch (opt) {
	case TIPC_IMPORTANCE:
		value = tsk_importance(tsk);
		break;
	case TIPC_SRC_DROPPABLE:
		value = tsk_unreliable(tsk);
		break;
	case TIPC_DEST_DROPPABLE:
		value = tsk_unreturnable(tsk);
		break;
	case TIPC_CONN_TIMEOUT:
		value = tsk->conn_timeout;
		/* no need to set "res", since already 0 at this point */
		break;
	case TIPC_NODE_RECVQ_DEPTH:
		value = 0; /* was tipc_queue_size, now obsolete */
		break;
	case TIPC_SOCK_RECVQ_DEPTH:
		value = skb_queue_len(&sk->sk_receive_queue);
		break;
	default:
		res = -EINVAL;
	}

	release_sock(sk);

	if (res)
		return res;	/* "get" failed */

	if (len < sizeof(value))
		return -EINVAL;

	if (copy_to_user(ov, &value, sizeof(value)))
		return -EFAULT;

	return put_user(sizeof(value), ol);
}

static int tipc_ioctl(struct socket *sock, unsigned int cmd, unsigned long arg)
{
	struct sock *sk = sock->sk;
	struct tipc_sioc_ln_req lnr;
	void __user *argp = (void __user *)arg;

	switch (cmd) {
	case SIOCGETLINKNAME:
		if (copy_from_user(&lnr, argp, sizeof(lnr)))
			return -EFAULT;
		if (!tipc_node_get_linkname(sock_net(sk),
					    lnr.bearer_id & 0xffff, lnr.peer,
					    lnr.linkname, TIPC_MAX_LINK_NAME)) {
			if (copy_to_user(argp, &lnr, sizeof(lnr)))
				return -EFAULT;
			return 0;
		}
		return -EADDRNOTAVAIL;
	default:
		return -ENOIOCTLCMD;
	}
}

/* Protocol switches for the various types of TIPC sockets */

static const struct proto_ops msg_ops = {
	.owner		= THIS_MODULE,
	.family		= AF_TIPC,
	.release	= tipc_release,
	.bind		= tipc_bind,
	.connect	= tipc_connect,
	.socketpair	= sock_no_socketpair,
	.accept		= sock_no_accept,
	.getname	= tipc_getname,
	.poll		= tipc_poll,
	.ioctl		= tipc_ioctl,
	.listen		= sock_no_listen,
	.shutdown	= tipc_shutdown,
	.setsockopt	= tipc_setsockopt,
	.getsockopt	= tipc_getsockopt,
	.sendmsg	= tipc_sendmsg,
	.recvmsg	= tipc_recvmsg,
	.mmap		= sock_no_mmap,
	.sendpage	= sock_no_sendpage
};

static const struct proto_ops packet_ops = {
	.owner		= THIS_MODULE,
	.family		= AF_TIPC,
	.release	= tipc_release,
	.bind		= tipc_bind,
	.connect	= tipc_connect,
	.socketpair	= sock_no_socketpair,
	.accept		= tipc_accept,
	.getname	= tipc_getname,
	.poll		= tipc_poll,
	.ioctl		= tipc_ioctl,
	.listen		= tipc_listen,
	.shutdown	= tipc_shutdown,
	.setsockopt	= tipc_setsockopt,
	.getsockopt	= tipc_getsockopt,
	.sendmsg	= tipc_send_packet,
	.recvmsg	= tipc_recvmsg,
	.mmap		= sock_no_mmap,
	.sendpage	= sock_no_sendpage
};

static const struct proto_ops stream_ops = {
	.owner		= THIS_MODULE,
	.family		= AF_TIPC,
	.release	= tipc_release,
	.bind		= tipc_bind,
	.connect	= tipc_connect,
	.socketpair	= sock_no_socketpair,
	.accept		= tipc_accept,
	.getname	= tipc_getname,
	.poll		= tipc_poll,
	.ioctl		= tipc_ioctl,
	.listen		= tipc_listen,
	.shutdown	= tipc_shutdown,
	.setsockopt	= tipc_setsockopt,
	.getsockopt	= tipc_getsockopt,
	.sendmsg	= tipc_send_stream,
	.recvmsg	= tipc_recv_stream,
	.mmap		= sock_no_mmap,
	.sendpage	= sock_no_sendpage
};

static const struct net_proto_family tipc_family_ops = {
	.owner		= THIS_MODULE,
	.family		= AF_TIPC,
	.create		= tipc_sk_create
};

static struct proto tipc_proto = {
	.name		= "TIPC",
	.owner		= THIS_MODULE,
	.obj_size	= sizeof(struct tipc_sock),
	.sysctl_rmem	= sysctl_tipc_rmem
};

/**
 * tipc_socket_init - initialize TIPC socket interface
 *
 * Returns 0 on success, errno otherwise
 */
int tipc_socket_init(void)
{
	int res;

	res = proto_register(&tipc_proto, 1);
	if (res) {
		pr_err("Failed to register TIPC protocol type\n");
		goto out;
	}

	res = sock_register(&tipc_family_ops);
	if (res) {
		pr_err("Failed to register TIPC socket type\n");
		proto_unregister(&tipc_proto);
		goto out;
	}
 out:
	return res;
}

/**
 * tipc_socket_stop - stop TIPC socket interface
 */
void tipc_socket_stop(void)
{
	sock_unregister(tipc_family_ops.family);
	proto_unregister(&tipc_proto);
}

/* Caller should hold socket lock for the passed tipc socket. */
static int __tipc_nl_add_sk_con(struct sk_buff *skb, struct tipc_sock *tsk)
{
	u32 peer_node;
	u32 peer_port;
	struct nlattr *nest;

	peer_node = tsk_peer_node(tsk);
	peer_port = tsk_peer_port(tsk);

	nest = nla_nest_start(skb, TIPC_NLA_SOCK_CON);

	if (nla_put_u32(skb, TIPC_NLA_CON_NODE, peer_node))
		goto msg_full;
	if (nla_put_u32(skb, TIPC_NLA_CON_SOCK, peer_port))
		goto msg_full;

	if (tsk->conn_type != 0) {
		if (nla_put_flag(skb, TIPC_NLA_CON_FLAG))
			goto msg_full;
		if (nla_put_u32(skb, TIPC_NLA_CON_TYPE, tsk->conn_type))
			goto msg_full;
		if (nla_put_u32(skb, TIPC_NLA_CON_INST, tsk->conn_instance))
			goto msg_full;
	}
	nla_nest_end(skb, nest);

	return 0;

msg_full:
	nla_nest_cancel(skb, nest);

	return -EMSGSIZE;
}

/* Caller should hold socket lock for the passed tipc socket. */
static int __tipc_nl_add_sk(struct sk_buff *skb, struct netlink_callback *cb,
			    struct tipc_sock *tsk)
{
	int err;
	void *hdr;
	struct nlattr *attrs;
	struct net *net = sock_net(skb->sk);
	struct tipc_net *tn = net_generic(net, tipc_net_id);

	hdr = genlmsg_put(skb, NETLINK_CB(cb->skb).portid, cb->nlh->nlmsg_seq,
			  &tipc_genl_family, NLM_F_MULTI, TIPC_NL_SOCK_GET);
	if (!hdr)
		goto msg_cancel;

	attrs = nla_nest_start(skb, TIPC_NLA_SOCK);
	if (!attrs)
		goto genlmsg_cancel;
	if (nla_put_u32(skb, TIPC_NLA_SOCK_REF, tsk->portid))
		goto attr_msg_cancel;
	if (nla_put_u32(skb, TIPC_NLA_SOCK_ADDR, tn->own_addr))
		goto attr_msg_cancel;

	if (tsk->connected) {
		err = __tipc_nl_add_sk_con(skb, tsk);
		if (err)
			goto attr_msg_cancel;
	} else if (!list_empty(&tsk->publications)) {
		if (nla_put_flag(skb, TIPC_NLA_SOCK_HAS_PUBL))
			goto attr_msg_cancel;
	}
	nla_nest_end(skb, attrs);
	genlmsg_end(skb, hdr);

	return 0;

attr_msg_cancel:
	nla_nest_cancel(skb, attrs);
genlmsg_cancel:
	genlmsg_cancel(skb, hdr);
msg_cancel:
	return -EMSGSIZE;
}

int tipc_nl_sk_dump(struct sk_buff *skb, struct netlink_callback *cb)
{
	int err;
	struct tipc_sock *tsk;
	const struct bucket_table *tbl;
	struct rhash_head *pos;
	struct net *net = sock_net(skb->sk);
	struct tipc_net *tn = net_generic(net, tipc_net_id);
	u32 tbl_id = cb->args[0];
	u32 prev_portid = cb->args[1];

	rcu_read_lock();
	tbl = rht_dereference_rcu((&tn->sk_rht)->tbl, &tn->sk_rht);
	for (; tbl_id < tbl->size; tbl_id++) {
		rht_for_each_entry_rcu(tsk, pos, tbl, tbl_id, node) {
			spin_lock_bh(&tsk->sk.sk_lock.slock);
			if (prev_portid && prev_portid != tsk->portid) {
				spin_unlock_bh(&tsk->sk.sk_lock.slock);
				continue;
			}

			err = __tipc_nl_add_sk(skb, cb, tsk);
			if (err) {
				prev_portid = tsk->portid;
				spin_unlock_bh(&tsk->sk.sk_lock.slock);
				goto out;
			}
			prev_portid = 0;
			spin_unlock_bh(&tsk->sk.sk_lock.slock);
		}
	}
out:
	rcu_read_unlock();
	cb->args[0] = tbl_id;
	cb->args[1] = prev_portid;

	return skb->len;
}

/* Caller should hold socket lock for the passed tipc socket. */
static int __tipc_nl_add_sk_publ(struct sk_buff *skb,
				 struct netlink_callback *cb,
				 struct publication *publ)
{
	void *hdr;
	struct nlattr *attrs;

	hdr = genlmsg_put(skb, NETLINK_CB(cb->skb).portid, cb->nlh->nlmsg_seq,
			  &tipc_genl_family, NLM_F_MULTI, TIPC_NL_PUBL_GET);
	if (!hdr)
		goto msg_cancel;

	attrs = nla_nest_start(skb, TIPC_NLA_PUBL);
	if (!attrs)
		goto genlmsg_cancel;

	if (nla_put_u32(skb, TIPC_NLA_PUBL_KEY, publ->key))
		goto attr_msg_cancel;
	if (nla_put_u32(skb, TIPC_NLA_PUBL_TYPE, publ->type))
		goto attr_msg_cancel;
	if (nla_put_u32(skb, TIPC_NLA_PUBL_LOWER, publ->lower))
		goto attr_msg_cancel;
	if (nla_put_u32(skb, TIPC_NLA_PUBL_UPPER, publ->upper))
		goto attr_msg_cancel;

	nla_nest_end(skb, attrs);
	genlmsg_end(skb, hdr);

	return 0;

attr_msg_cancel:
	nla_nest_cancel(skb, attrs);
genlmsg_cancel:
	genlmsg_cancel(skb, hdr);
msg_cancel:
	return -EMSGSIZE;
}

/* Caller should hold socket lock for the passed tipc socket. */
static int __tipc_nl_list_sk_publ(struct sk_buff *skb,
				  struct netlink_callback *cb,
				  struct tipc_sock *tsk, u32 *last_publ)
{
	int err;
	struct publication *p;

	if (*last_publ) {
		list_for_each_entry(p, &tsk->publications, pport_list) {
			if (p->key == *last_publ)
				break;
		}
		if (p->key != *last_publ) {
			/* We never set seq or call nl_dump_check_consistent()
			 * this means that setting prev_seq here will cause the
			 * consistence check to fail in the netlink callback
			 * handler. Resulting in the last NLMSG_DONE message
			 * having the NLM_F_DUMP_INTR flag set.
			 */
			cb->prev_seq = 1;
			*last_publ = 0;
			return -EPIPE;
		}
	} else {
		p = list_first_entry(&tsk->publications, struct publication,
				     pport_list);
	}

	list_for_each_entry_from(p, &tsk->publications, pport_list) {
		err = __tipc_nl_add_sk_publ(skb, cb, p);
		if (err) {
			*last_publ = p->key;
			return err;
		}
	}
	*last_publ = 0;

	return 0;
}

int tipc_nl_publ_dump(struct sk_buff *skb, struct netlink_callback *cb)
{
	int err;
	u32 tsk_portid = cb->args[0];
	u32 last_publ = cb->args[1];
	u32 done = cb->args[2];
	struct net *net = sock_net(skb->sk);
	struct tipc_sock *tsk;

	if (!tsk_portid) {
		struct nlattr **attrs;
		struct nlattr *sock[TIPC_NLA_SOCK_MAX + 1];

		err = tipc_nlmsg_parse(cb->nlh, &attrs);
		if (err)
			return err;

		err = nla_parse_nested(sock, TIPC_NLA_SOCK_MAX,
				       attrs[TIPC_NLA_SOCK],
				       tipc_nl_sock_policy);
		if (err)
			return err;

		if (!sock[TIPC_NLA_SOCK_REF])
			return -EINVAL;

		tsk_portid = nla_get_u32(sock[TIPC_NLA_SOCK_REF]);
	}

	if (done)
		return 0;

	tsk = tipc_sk_lookup(net, tsk_portid);
	if (!tsk)
		return -EINVAL;

	lock_sock(&tsk->sk);
	err = __tipc_nl_list_sk_publ(skb, cb, tsk, &last_publ);
	if (!err)
		done = 1;
	release_sock(&tsk->sk);
	sock_put(&tsk->sk);

	cb->args[0] = tsk_portid;
	cb->args[1] = last_publ;
	cb->args[2] = done;

	return skb->len;
}<|MERGE_RESOLUTION|>--- conflicted
+++ resolved
@@ -2303,18 +2303,6 @@
 int tipc_sk_rht_init(struct net *net)
 {
 	struct tipc_net *tn = net_generic(net, tipc_net_id);
-<<<<<<< HEAD
-	struct rhashtable_params rht_params = {
-		.nelem_hint = 192,
-		.head_offset = offsetof(struct tipc_sock, node),
-		.key_offset = offsetof(struct tipc_sock, portid),
-		.key_len = sizeof(u32), /* portid */
-		.hashfn = jhash,
-		.max_shift = 20, /* 1M */
-		.min_shift = 8,  /* 256 */
-	};
-=======
->>>>>>> 01e97e65
 
 	return rhashtable_init(&tn->sk_rht, &tsk_rht_params);
 }
