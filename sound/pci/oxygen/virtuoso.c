--- conflicted
+++ resolved
@@ -54,885 +54,6 @@
 };
 MODULE_DEVICE_TABLE(pci, xonar_ids);
 
-<<<<<<< HEAD
-
-#define GPIO_CS53x1_M_MASK	0x000c
-#define GPIO_CS53x1_M_SINGLE	0x0000
-#define GPIO_CS53x1_M_DOUBLE	0x0004
-#define GPIO_CS53x1_M_QUAD	0x0008
-
-#define GPIO_D2X_EXT_POWER	0x0020
-#define GPIO_D2_ALT		0x0080
-#define GPIO_D2_OUTPUT_ENABLE	0x0100
-
-#define GPI_DX_EXT_POWER	0x01
-#define GPIO_DX_OUTPUT_ENABLE	0x0001
-#define GPIO_DX_FRONT_PANEL	0x0002
-#define GPIO_DX_INPUT_ROUTE	0x0100
-
-#define GPIO_DB_MASK		0x0030
-#define GPIO_DB_H6		0x0000
-#define GPIO_DB_XX		0x0020
-
-#define GPIO_ST_HP_REAR		0x0002
-#define GPIO_ST_HP		0x0080
-
-#define I2C_DEVICE_PCM1796(i)	(0x98 + ((i) << 1))	/* 10011, ADx=i, /W=0 */
-#define I2C_DEVICE_CS4398	0x9e	/* 10011, AD1=1, AD0=1, /W=0 */
-#define I2C_DEVICE_CS4362A	0x30	/* 001100, AD0=0, /W=0 */
-
-struct xonar_data {
-	unsigned int anti_pop_delay;
-	unsigned int dacs;
-	u16 output_enable_bit;
-	u8 ext_power_reg;
-	u8 ext_power_int_reg;
-	u8 ext_power_bit;
-	u8 has_power;
-	u8 pcm1796_oversampling;
-	u8 cs4398_fm;
-	u8 cs4362a_fm;
-	u8 hdmi_params[5];
-};
-
-static void xonar_gpio_changed(struct oxygen *chip);
-
-static inline void pcm1796_write_spi(struct oxygen *chip, unsigned int codec,
-				     u8 reg, u8 value)
-{
-	/* maps ALSA channel pair number to SPI output */
-	static const u8 codec_map[4] = {
-		0, 1, 2, 4
-	};
-	oxygen_write_spi(chip, OXYGEN_SPI_TRIGGER  |
-			 OXYGEN_SPI_DATA_LENGTH_2 |
-			 OXYGEN_SPI_CLOCK_160 |
-			 (codec_map[codec] << OXYGEN_SPI_CODEC_SHIFT) |
-			 OXYGEN_SPI_CEN_LATCH_CLOCK_HI,
-			 (reg << 8) | value);
-}
-
-static inline void pcm1796_write_i2c(struct oxygen *chip, unsigned int codec,
-				     u8 reg, u8 value)
-{
-	oxygen_write_i2c(chip, I2C_DEVICE_PCM1796(codec), reg, value);
-}
-
-static void pcm1796_write(struct oxygen *chip, unsigned int codec,
-			  u8 reg, u8 value)
-{
-	if ((chip->model.function_flags & OXYGEN_FUNCTION_2WIRE_SPI_MASK) ==
-	    OXYGEN_FUNCTION_SPI)
-		pcm1796_write_spi(chip, codec, reg, value);
-	else
-		pcm1796_write_i2c(chip, codec, reg, value);
-}
-
-static void cs4398_write(struct oxygen *chip, u8 reg, u8 value)
-{
-	oxygen_write_i2c(chip, I2C_DEVICE_CS4398, reg, value);
-}
-
-static void cs4362a_write(struct oxygen *chip, u8 reg, u8 value)
-{
-	oxygen_write_i2c(chip, I2C_DEVICE_CS4362A, reg, value);
-}
-
-static void hdmi_write_command(struct oxygen *chip, u8 command,
-			       unsigned int count, const u8 *params)
-{
-	unsigned int i;
-	u8 checksum;
-
-	oxygen_write_uart(chip, 0xfb);
-	oxygen_write_uart(chip, 0xef);
-	oxygen_write_uart(chip, command);
-	oxygen_write_uart(chip, count);
-	for (i = 0; i < count; ++i)
-		oxygen_write_uart(chip, params[i]);
-	checksum = 0xfb + 0xef + command + count;
-	for (i = 0; i < count; ++i)
-		checksum += params[i];
-	oxygen_write_uart(chip, checksum);
-}
-
-static void xonar_enable_output(struct oxygen *chip)
-{
-	struct xonar_data *data = chip->model_data;
-
-	msleep(data->anti_pop_delay);
-	oxygen_set_bits16(chip, OXYGEN_GPIO_DATA, data->output_enable_bit);
-}
-
-static void xonar_common_init(struct oxygen *chip)
-{
-	struct xonar_data *data = chip->model_data;
-
-	if (data->ext_power_reg) {
-		oxygen_set_bits8(chip, data->ext_power_int_reg,
-				 data->ext_power_bit);
-		chip->interrupt_mask |= OXYGEN_INT_GPIO;
-		chip->model.gpio_changed = xonar_gpio_changed;
-		data->has_power = !!(oxygen_read8(chip, data->ext_power_reg)
-				     & data->ext_power_bit);
-	}
-	oxygen_set_bits16(chip, OXYGEN_GPIO_CONTROL,
-			  GPIO_CS53x1_M_MASK | data->output_enable_bit);
-	oxygen_write16_masked(chip, OXYGEN_GPIO_DATA,
-			      GPIO_CS53x1_M_SINGLE, GPIO_CS53x1_M_MASK);
-	oxygen_ac97_set_bits(chip, 0, CM9780_JACK, CM9780_FMIC2MIC);
-	xonar_enable_output(chip);
-}
-
-static void update_pcm1796_volume(struct oxygen *chip)
-{
-	struct xonar_data *data = chip->model_data;
-	unsigned int i;
-
-	for (i = 0; i < data->dacs; ++i) {
-		pcm1796_write(chip, i, 16, chip->dac_volume[i * 2]);
-		pcm1796_write(chip, i, 17, chip->dac_volume[i * 2 + 1]);
-	}
-}
-
-static void update_pcm1796_mute(struct oxygen *chip)
-{
-	struct xonar_data *data = chip->model_data;
-	unsigned int i;
-	u8 value;
-
-	value = PCM1796_DMF_DISABLED | PCM1796_FMT_24_LJUST | PCM1796_ATLD;
-	if (chip->dac_mute)
-		value |= PCM1796_MUTE;
-	for (i = 0; i < data->dacs; ++i)
-		pcm1796_write(chip, i, 18, value);
-}
-
-static void pcm1796_init(struct oxygen *chip)
-{
-	struct xonar_data *data = chip->model_data;
-	unsigned int i;
-
-	for (i = 0; i < data->dacs; ++i) {
-		pcm1796_write(chip, i, 19, PCM1796_FLT_SHARP | PCM1796_ATS_1);
-		pcm1796_write(chip, i, 20, data->pcm1796_oversampling);
-		pcm1796_write(chip, i, 21, 0);
-	}
-	update_pcm1796_mute(chip); /* set ATLD before ATL/ATR */
-	update_pcm1796_volume(chip);
-}
-
-static void xonar_d2_init(struct oxygen *chip)
-{
-	struct xonar_data *data = chip->model_data;
-
-	data->anti_pop_delay = 300;
-	data->dacs = 4;
-	data->output_enable_bit = GPIO_D2_OUTPUT_ENABLE;
-	data->pcm1796_oversampling = PCM1796_OS_64;
-
-	pcm1796_init(chip);
-
-	oxygen_set_bits16(chip, OXYGEN_GPIO_CONTROL, GPIO_D2_ALT);
-	oxygen_clear_bits16(chip, OXYGEN_GPIO_DATA, GPIO_D2_ALT);
-
-	xonar_common_init(chip);
-
-	snd_component_add(chip->card, "PCM1796");
-	snd_component_add(chip->card, "CS5381");
-}
-
-static void xonar_d2x_init(struct oxygen *chip)
-{
-	struct xonar_data *data = chip->model_data;
-
-	data->ext_power_reg = OXYGEN_GPIO_DATA;
-	data->ext_power_int_reg = OXYGEN_GPIO_INTERRUPT_MASK;
-	data->ext_power_bit = GPIO_D2X_EXT_POWER;
-	oxygen_clear_bits16(chip, OXYGEN_GPIO_CONTROL, GPIO_D2X_EXT_POWER);
-
-	xonar_d2_init(chip);
-}
-
-static void update_cs4362a_volumes(struct oxygen *chip)
-{
-	u8 mute;
-
-	mute = chip->dac_mute ? CS4362A_MUTE : 0;
-	cs4362a_write(chip, 7, (127 - chip->dac_volume[2]) | mute);
-	cs4362a_write(chip, 8, (127 - chip->dac_volume[3]) | mute);
-	cs4362a_write(chip, 10, (127 - chip->dac_volume[4]) | mute);
-	cs4362a_write(chip, 11, (127 - chip->dac_volume[5]) | mute);
-	cs4362a_write(chip, 13, (127 - chip->dac_volume[6]) | mute);
-	cs4362a_write(chip, 14, (127 - chip->dac_volume[7]) | mute);
-}
-
-static void update_cs43xx_volume(struct oxygen *chip)
-{
-	cs4398_write(chip, 5, (127 - chip->dac_volume[0]) * 2);
-	cs4398_write(chip, 6, (127 - chip->dac_volume[1]) * 2);
-	update_cs4362a_volumes(chip);
-}
-
-static void update_cs43xx_mute(struct oxygen *chip)
-{
-	u8 reg;
-
-	reg = CS4398_MUTEP_LOW | CS4398_PAMUTE;
-	if (chip->dac_mute)
-		reg |= CS4398_MUTE_B | CS4398_MUTE_A;
-	cs4398_write(chip, 4, reg);
-	update_cs4362a_volumes(chip);
-}
-
-static void cs43xx_init(struct oxygen *chip)
-{
-	struct xonar_data *data = chip->model_data;
-
-	/* set CPEN (control port mode) and power down */
-	cs4398_write(chip, 8, CS4398_CPEN | CS4398_PDN);
-	cs4362a_write(chip, 0x01, CS4362A_PDN | CS4362A_CPEN);
-	/* configure */
-	cs4398_write(chip, 2, data->cs4398_fm);
-	cs4398_write(chip, 3, CS4398_ATAPI_B_R | CS4398_ATAPI_A_L);
-	cs4398_write(chip, 7, CS4398_RMP_DN | CS4398_RMP_UP |
-		     CS4398_ZERO_CROSS | CS4398_SOFT_RAMP);
-	cs4362a_write(chip, 0x02, CS4362A_DIF_LJUST);
-	cs4362a_write(chip, 0x03, CS4362A_MUTEC_6 | CS4362A_AMUTE |
-		      CS4362A_RMP_UP | CS4362A_ZERO_CROSS | CS4362A_SOFT_RAMP);
-	cs4362a_write(chip, 0x04, CS4362A_RMP_DN | CS4362A_DEM_NONE);
-	cs4362a_write(chip, 0x05, 0);
-	cs4362a_write(chip, 0x06, data->cs4362a_fm);
-	cs4362a_write(chip, 0x09, data->cs4362a_fm);
-	cs4362a_write(chip, 0x0c, data->cs4362a_fm);
-	update_cs43xx_volume(chip);
-	update_cs43xx_mute(chip);
-	/* clear power down */
-	cs4398_write(chip, 8, CS4398_CPEN);
-	cs4362a_write(chip, 0x01, CS4362A_CPEN);
-}
-
-static void xonar_d1_init(struct oxygen *chip)
-{
-	struct xonar_data *data = chip->model_data;
-
-	data->anti_pop_delay = 800;
-	data->output_enable_bit = GPIO_DX_OUTPUT_ENABLE;
-	data->cs4398_fm = CS4398_FM_SINGLE | CS4398_DEM_NONE | CS4398_DIF_LJUST;
-	data->cs4362a_fm = CS4362A_FM_SINGLE |
-		CS4362A_ATAPI_B_R | CS4362A_ATAPI_A_L;
-
-	oxygen_write16(chip, OXYGEN_2WIRE_BUS_STATUS,
-		       OXYGEN_2WIRE_LENGTH_8 |
-		       OXYGEN_2WIRE_INTERRUPT_MASK |
-		       OXYGEN_2WIRE_SPEED_FAST);
-
-	cs43xx_init(chip);
-
-	oxygen_set_bits16(chip, OXYGEN_GPIO_CONTROL,
-			  GPIO_DX_FRONT_PANEL | GPIO_DX_INPUT_ROUTE);
-	oxygen_clear_bits16(chip, OXYGEN_GPIO_DATA,
-			    GPIO_DX_FRONT_PANEL | GPIO_DX_INPUT_ROUTE);
-
-	xonar_common_init(chip);
-
-	snd_component_add(chip->card, "CS4398");
-	snd_component_add(chip->card, "CS4362A");
-	snd_component_add(chip->card, "CS5361");
-}
-
-static void xonar_dx_init(struct oxygen *chip)
-{
-	struct xonar_data *data = chip->model_data;
-
-	data->ext_power_reg = OXYGEN_GPI_DATA;
-	data->ext_power_int_reg = OXYGEN_GPI_INTERRUPT_MASK;
-	data->ext_power_bit = GPI_DX_EXT_POWER;
-
-	xonar_d1_init(chip);
-}
-
-static void xonar_hdav_init(struct oxygen *chip)
-{
-	struct xonar_data *data = chip->model_data;
-	u8 param;
-
-	oxygen_write16(chip, OXYGEN_2WIRE_BUS_STATUS,
-		       OXYGEN_2WIRE_LENGTH_8 |
-		       OXYGEN_2WIRE_INTERRUPT_MASK |
-		       OXYGEN_2WIRE_SPEED_FAST);
-
-	data->anti_pop_delay = 100;
-	data->dacs = chip->model.private_data == MODEL_HDAV_H6 ? 4 : 1;
-	data->output_enable_bit = GPIO_DX_OUTPUT_ENABLE;
-	data->ext_power_reg = OXYGEN_GPI_DATA;
-	data->ext_power_int_reg = OXYGEN_GPI_INTERRUPT_MASK;
-	data->ext_power_bit = GPI_DX_EXT_POWER;
-	data->pcm1796_oversampling = PCM1796_OS_64;
-
-	pcm1796_init(chip);
-
-	oxygen_set_bits16(chip, OXYGEN_GPIO_CONTROL, GPIO_DX_INPUT_ROUTE);
-	oxygen_clear_bits16(chip, OXYGEN_GPIO_DATA, GPIO_DX_INPUT_ROUTE);
-
-	oxygen_reset_uart(chip);
-	param = 0;
-	hdmi_write_command(chip, 0x61, 1, &param);
-	param = 1;
-	hdmi_write_command(chip, 0x74, 1, &param);
-	data->hdmi_params[1] = IEC958_AES3_CON_FS_48000;
-	data->hdmi_params[4] = 1;
-	hdmi_write_command(chip, 0x54, 5, data->hdmi_params);
-
-	xonar_common_init(chip);
-
-	snd_component_add(chip->card, "PCM1796");
-	snd_component_add(chip->card, "CS5381");
-}
-
-static void xonar_st_init(struct oxygen *chip)
-{
-	struct xonar_data *data = chip->model_data;
-
-	oxygen_write16(chip, OXYGEN_2WIRE_BUS_STATUS,
-		       OXYGEN_2WIRE_LENGTH_8 |
-		       OXYGEN_2WIRE_INTERRUPT_MASK |
-		       OXYGEN_2WIRE_SPEED_FAST);
-
-	if (chip->model.private_data == MODEL_ST_H6)
-		chip->model.dac_channels = 8;
-	data->anti_pop_delay = 100;
-	data->dacs = chip->model.private_data == MODEL_ST_H6 ? 4 : 1;
-	data->output_enable_bit = GPIO_DX_OUTPUT_ENABLE;
-	data->pcm1796_oversampling = PCM1796_OS_64;
-
-	pcm1796_init(chip);
-
-	oxygen_set_bits16(chip, OXYGEN_GPIO_CONTROL,
-			  GPIO_DX_INPUT_ROUTE | GPIO_ST_HP_REAR | GPIO_ST_HP);
-	oxygen_clear_bits16(chip, OXYGEN_GPIO_DATA,
-			    GPIO_DX_INPUT_ROUTE | GPIO_ST_HP_REAR | GPIO_ST_HP);
-
-	xonar_common_init(chip);
-
-	snd_component_add(chip->card, "PCM1792A");
-	snd_component_add(chip->card, "CS5381");
-}
-
-static void xonar_stx_init(struct oxygen *chip)
-{
-	struct xonar_data *data = chip->model_data;
-
-	data->ext_power_reg = OXYGEN_GPI_DATA;
-	data->ext_power_int_reg = OXYGEN_GPI_INTERRUPT_MASK;
-	data->ext_power_bit = GPI_DX_EXT_POWER;
-
-	xonar_st_init(chip);
-}
-
-static void xonar_disable_output(struct oxygen *chip)
-{
-	struct xonar_data *data = chip->model_data;
-
-	oxygen_clear_bits16(chip, OXYGEN_GPIO_DATA, data->output_enable_bit);
-}
-
-static void xonar_d2_cleanup(struct oxygen *chip)
-{
-	xonar_disable_output(chip);
-}
-
-static void xonar_d1_cleanup(struct oxygen *chip)
-{
-	xonar_disable_output(chip);
-	cs4362a_write(chip, 0x01, CS4362A_PDN | CS4362A_CPEN);
-	oxygen_clear_bits8(chip, OXYGEN_FUNCTION, OXYGEN_FUNCTION_RESET_CODEC);
-}
-
-static void xonar_hdav_cleanup(struct oxygen *chip)
-{
-	u8 param = 0;
-
-	hdmi_write_command(chip, 0x74, 1, &param);
-	xonar_disable_output(chip);
-}
-
-static void xonar_st_cleanup(struct oxygen *chip)
-{
-	xonar_disable_output(chip);
-}
-
-static void xonar_d2_suspend(struct oxygen *chip)
-{
-	xonar_d2_cleanup(chip);
-}
-
-static void xonar_d1_suspend(struct oxygen *chip)
-{
-	xonar_d1_cleanup(chip);
-}
-
-static void xonar_hdav_suspend(struct oxygen *chip)
-{
-	xonar_hdav_cleanup(chip);
-	msleep(2);
-}
-
-static void xonar_st_suspend(struct oxygen *chip)
-{
-	xonar_st_cleanup(chip);
-}
-
-static void xonar_d2_resume(struct oxygen *chip)
-{
-	pcm1796_init(chip);
-	xonar_enable_output(chip);
-}
-
-static void xonar_d1_resume(struct oxygen *chip)
-{
-	oxygen_set_bits8(chip, OXYGEN_FUNCTION, OXYGEN_FUNCTION_RESET_CODEC);
-	msleep(1);
-	cs43xx_init(chip);
-	xonar_enable_output(chip);
-}
-
-static void xonar_hdav_resume(struct oxygen *chip)
-{
-	struct xonar_data *data = chip->model_data;
-	u8 param;
-
-	oxygen_reset_uart(chip);
-	param = 0;
-	hdmi_write_command(chip, 0x61, 1, &param);
-	param = 1;
-	hdmi_write_command(chip, 0x74, 1, &param);
-	hdmi_write_command(chip, 0x54, 5, data->hdmi_params);
-	pcm1796_init(chip);
-	xonar_enable_output(chip);
-}
-
-static void xonar_st_resume(struct oxygen *chip)
-{
-	pcm1796_init(chip);
-	xonar_enable_output(chip);
-}
-
-static void xonar_hdav_pcm_hardware_filter(unsigned int channel,
-					   struct snd_pcm_hardware *hardware)
-{
-	if (channel == PCM_MULTICH) {
-		hardware->rates = SNDRV_PCM_RATE_44100 |
-				  SNDRV_PCM_RATE_48000 |
-				  SNDRV_PCM_RATE_96000 |
-				  SNDRV_PCM_RATE_192000;
-		hardware->rate_min = 44100;
-	}
-}
-
-static void set_pcm1796_params(struct oxygen *chip,
-			       struct snd_pcm_hw_params *params)
-{
-	struct xonar_data *data = chip->model_data;
-	unsigned int i;
-
-	data->pcm1796_oversampling =
-		params_rate(params) >= 96000 ? PCM1796_OS_32 : PCM1796_OS_64;
-	for (i = 0; i < data->dacs; ++i)
-		pcm1796_write(chip, i, 20, data->pcm1796_oversampling);
-}
-
-static void set_cs53x1_params(struct oxygen *chip,
-			      struct snd_pcm_hw_params *params)
-{
-	unsigned int value;
-
-	if (params_rate(params) <= 54000)
-		value = GPIO_CS53x1_M_SINGLE;
-	else if (params_rate(params) <= 108000)
-		value = GPIO_CS53x1_M_DOUBLE;
-	else
-		value = GPIO_CS53x1_M_QUAD;
-	oxygen_write16_masked(chip, OXYGEN_GPIO_DATA,
-			      value, GPIO_CS53x1_M_MASK);
-}
-
-static void set_cs43xx_params(struct oxygen *chip,
-			      struct snd_pcm_hw_params *params)
-{
-	struct xonar_data *data = chip->model_data;
-
-	data->cs4398_fm = CS4398_DEM_NONE | CS4398_DIF_LJUST;
-	data->cs4362a_fm = CS4362A_ATAPI_B_R | CS4362A_ATAPI_A_L;
-	if (params_rate(params) <= 50000) {
-		data->cs4398_fm |= CS4398_FM_SINGLE;
-		data->cs4362a_fm |= CS4362A_FM_SINGLE;
-	} else if (params_rate(params) <= 100000) {
-		data->cs4398_fm |= CS4398_FM_DOUBLE;
-		data->cs4362a_fm |= CS4362A_FM_DOUBLE;
-	} else {
-		data->cs4398_fm |= CS4398_FM_QUAD;
-		data->cs4362a_fm |= CS4362A_FM_QUAD;
-	}
-	cs4398_write(chip, 2, data->cs4398_fm);
-	cs4362a_write(chip, 0x06, data->cs4362a_fm);
-	cs4362a_write(chip, 0x09, data->cs4362a_fm);
-	cs4362a_write(chip, 0x0c, data->cs4362a_fm);
-}
-
-static void set_hdmi_params(struct oxygen *chip,
-			    struct snd_pcm_hw_params *params)
-{
-	struct xonar_data *data = chip->model_data;
-
-	data->hdmi_params[0] = 0; /* 1 = non-audio */
-	switch (params_rate(params)) {
-	case 44100:
-		data->hdmi_params[1] = IEC958_AES3_CON_FS_44100;
-		break;
-	case 48000:
-		data->hdmi_params[1] = IEC958_AES3_CON_FS_48000;
-		break;
-	default: /* 96000 */
-		data->hdmi_params[1] = IEC958_AES3_CON_FS_96000;
-		break;
-	case 192000:
-		data->hdmi_params[1] = IEC958_AES3_CON_FS_192000;
-		break;
-	}
-	data->hdmi_params[2] = params_channels(params) / 2 - 1;
-	if (params_format(params) == SNDRV_PCM_FORMAT_S16_LE)
-		data->hdmi_params[3] = 0;
-	else
-		data->hdmi_params[3] = 0xc0;
-	data->hdmi_params[4] = 1; /* ? */
-	hdmi_write_command(chip, 0x54, 5, data->hdmi_params);
-}
-
-static void set_hdav_params(struct oxygen *chip,
-			    struct snd_pcm_hw_params *params)
-{
-	set_pcm1796_params(chip, params);
-	set_hdmi_params(chip, params);
-}
-
-static void xonar_gpio_changed(struct oxygen *chip)
-{
-	struct xonar_data *data = chip->model_data;
-	u8 has_power;
-
-	has_power = !!(oxygen_read8(chip, data->ext_power_reg)
-		       & data->ext_power_bit);
-	if (has_power != data->has_power) {
-		data->has_power = has_power;
-		if (has_power) {
-			snd_printk(KERN_NOTICE "power restored\n");
-		} else {
-			snd_printk(KERN_CRIT
-				   "Hey! Don't unplug the power cable!\n");
-			/* TODO: stop PCMs */
-		}
-	}
-}
-
-static void xonar_hdav_uart_input(struct oxygen *chip)
-{
-	if (chip->uart_input_count >= 2 &&
-	    chip->uart_input[chip->uart_input_count - 2] == 'O' &&
-	    chip->uart_input[chip->uart_input_count - 1] == 'K') {
-		printk(KERN_DEBUG "message from Xonar HDAV HDMI chip received:\n");
-		print_hex_dump_bytes("", DUMP_PREFIX_OFFSET,
-				     chip->uart_input, chip->uart_input_count);
-		chip->uart_input_count = 0;
-	}
-}
-
-static int gpio_bit_switch_get(struct snd_kcontrol *ctl,
-			       struct snd_ctl_elem_value *value)
-{
-	struct oxygen *chip = ctl->private_data;
-	u16 bit = ctl->private_value;
-
-	value->value.integer.value[0] =
-		!!(oxygen_read16(chip, OXYGEN_GPIO_DATA) & bit);
-	return 0;
-}
-
-static int gpio_bit_switch_put(struct snd_kcontrol *ctl,
-			       struct snd_ctl_elem_value *value)
-{
-	struct oxygen *chip = ctl->private_data;
-	u16 bit = ctl->private_value;
-	u16 old_bits, new_bits;
-	int changed;
-
-	spin_lock_irq(&chip->reg_lock);
-	old_bits = oxygen_read16(chip, OXYGEN_GPIO_DATA);
-	if (value->value.integer.value[0])
-		new_bits = old_bits | bit;
-	else
-		new_bits = old_bits & ~bit;
-	changed = new_bits != old_bits;
-	if (changed)
-		oxygen_write16(chip, OXYGEN_GPIO_DATA, new_bits);
-	spin_unlock_irq(&chip->reg_lock);
-	return changed;
-}
-
-static const struct snd_kcontrol_new alt_switch = {
-	.iface = SNDRV_CTL_ELEM_IFACE_MIXER,
-	.name = "Analog Loopback Switch",
-	.info = snd_ctl_boolean_mono_info,
-	.get = gpio_bit_switch_get,
-	.put = gpio_bit_switch_put,
-	.private_value = GPIO_D2_ALT,
-};
-
-static const struct snd_kcontrol_new front_panel_switch = {
-	.iface = SNDRV_CTL_ELEM_IFACE_MIXER,
-	.name = "Front Panel Switch",
-	.info = snd_ctl_boolean_mono_info,
-	.get = gpio_bit_switch_get,
-	.put = gpio_bit_switch_put,
-	.private_value = GPIO_DX_FRONT_PANEL,
-};
-
-static int st_output_switch_info(struct snd_kcontrol *ctl,
-				 struct snd_ctl_elem_info *info)
-{
-	static const char *const names[3] = {
-		"Speakers", "Headphones", "FP Headphones"
-	};
-
-	info->type = SNDRV_CTL_ELEM_TYPE_ENUMERATED;
-	info->count = 1;
-	info->value.enumerated.items = 3;
-	if (info->value.enumerated.item >= 3)
-		info->value.enumerated.item = 2;
-	strcpy(info->value.enumerated.name, names[info->value.enumerated.item]);
-	return 0;
-}
-
-static int st_output_switch_get(struct snd_kcontrol *ctl,
-				struct snd_ctl_elem_value *value)
-{
-	struct oxygen *chip = ctl->private_data;
-	u16 gpio;
-
-	gpio = oxygen_read16(chip, OXYGEN_GPIO_DATA);
-	if (!(gpio & GPIO_ST_HP))
-		value->value.enumerated.item[0] = 0;
-	else if (gpio & GPIO_ST_HP_REAR)
-		value->value.enumerated.item[0] = 1;
-	else
-		value->value.enumerated.item[0] = 2;
-	return 0;
-}
-
-
-static int st_output_switch_put(struct snd_kcontrol *ctl,
-				struct snd_ctl_elem_value *value)
-{
-	struct oxygen *chip = ctl->private_data;
-	u16 gpio_old, gpio;
-
-	mutex_lock(&chip->mutex);
-	gpio_old = oxygen_read16(chip, OXYGEN_GPIO_DATA);
-	gpio = gpio_old;
-	switch (value->value.enumerated.item[0]) {
-	case 0:
-		gpio &= ~(GPIO_ST_HP | GPIO_ST_HP_REAR);
-		break;
-	case 1:
-		gpio |= GPIO_ST_HP | GPIO_ST_HP_REAR;
-		break;
-	case 2:
-		gpio = (gpio | GPIO_ST_HP) & ~GPIO_ST_HP_REAR;
-		break;
-	}
-	oxygen_write16(chip, OXYGEN_GPIO_DATA, gpio);
-	mutex_unlock(&chip->mutex);
-	return gpio != gpio_old;
-}
-
-static const struct snd_kcontrol_new st_output_switch = {
-	.iface = SNDRV_CTL_ELEM_IFACE_MIXER,
-	.name = "Analog Output",
-	.info = st_output_switch_info,
-	.get = st_output_switch_get,
-	.put = st_output_switch_put,
-};
-
-static void xonar_line_mic_ac97_switch(struct oxygen *chip,
-				       unsigned int reg, unsigned int mute)
-{
-	if (reg == AC97_LINE) {
-		spin_lock_irq(&chip->reg_lock);
-		oxygen_write16_masked(chip, OXYGEN_GPIO_DATA,
-				      mute ? GPIO_DX_INPUT_ROUTE : 0,
-				      GPIO_DX_INPUT_ROUTE);
-		spin_unlock_irq(&chip->reg_lock);
-	}
-}
-
-static const DECLARE_TLV_DB_SCALE(pcm1796_db_scale, -6000, 50, 0);
-static const DECLARE_TLV_DB_SCALE(cs4362a_db_scale, -6000, 100, 0);
-
-static int xonar_d2_control_filter(struct snd_kcontrol_new *template)
-{
-	if (!strncmp(template->name, "CD Capture ", 11))
-		/* CD in is actually connected to the video in pin */
-		template->private_value ^= AC97_CD ^ AC97_VIDEO;
-	return 0;
-}
-
-static int xonar_d1_control_filter(struct snd_kcontrol_new *template)
-{
-	if (!strncmp(template->name, "CD Capture ", 11))
-		return 1; /* no CD input */
-	return 0;
-}
-
-static int xonar_st_control_filter(struct snd_kcontrol_new *template)
-{
-	if (!strncmp(template->name, "CD Capture ", 11))
-		return 1; /* no CD input */
-	if (!strcmp(template->name, "Stereo Upmixing"))
-		return 1; /* stereo only - we don't need upmixing */
-	return 0;
-}
-
-static int xonar_d2_mixer_init(struct oxygen *chip)
-{
-	return snd_ctl_add(chip->card, snd_ctl_new1(&alt_switch, chip));
-}
-
-static int xonar_d1_mixer_init(struct oxygen *chip)
-{
-	return snd_ctl_add(chip->card, snd_ctl_new1(&front_panel_switch, chip));
-}
-
-static int xonar_st_mixer_init(struct oxygen *chip)
-{
-	return snd_ctl_add(chip->card, snd_ctl_new1(&st_output_switch, chip));
-}
-
-static const struct oxygen_model model_xonar_d2 = {
-	.longname = "Asus Virtuoso 200",
-	.chip = "AV200",
-	.init = xonar_d2_init,
-	.control_filter = xonar_d2_control_filter,
-	.mixer_init = xonar_d2_mixer_init,
-	.cleanup = xonar_d2_cleanup,
-	.suspend = xonar_d2_suspend,
-	.resume = xonar_d2_resume,
-	.set_dac_params = set_pcm1796_params,
-	.set_adc_params = set_cs53x1_params,
-	.update_dac_volume = update_pcm1796_volume,
-	.update_dac_mute = update_pcm1796_mute,
-	.dac_tlv = pcm1796_db_scale,
-	.model_data_size = sizeof(struct xonar_data),
-	.device_config = PLAYBACK_0_TO_I2S |
-			 PLAYBACK_1_TO_SPDIF |
-			 CAPTURE_0_FROM_I2S_2 |
-			 CAPTURE_1_FROM_SPDIF |
-			 MIDI_OUTPUT |
-			 MIDI_INPUT,
-	.dac_channels = 8,
-	.dac_volume_min = 255 - 2*60,
-	.dac_volume_max = 255,
-	.misc_flags = OXYGEN_MISC_MIDI,
-	.function_flags = OXYGEN_FUNCTION_SPI |
-			  OXYGEN_FUNCTION_ENABLE_SPI_4_5,
-	.dac_i2s_format = OXYGEN_I2S_FORMAT_LJUST,
-	.adc_i2s_format = OXYGEN_I2S_FORMAT_LJUST,
-};
-
-static const struct oxygen_model model_xonar_d1 = {
-	.longname = "Asus Virtuoso 100",
-	.chip = "AV200",
-	.init = xonar_d1_init,
-	.control_filter = xonar_d1_control_filter,
-	.mixer_init = xonar_d1_mixer_init,
-	.cleanup = xonar_d1_cleanup,
-	.suspend = xonar_d1_suspend,
-	.resume = xonar_d1_resume,
-	.set_dac_params = set_cs43xx_params,
-	.set_adc_params = set_cs53x1_params,
-	.update_dac_volume = update_cs43xx_volume,
-	.update_dac_mute = update_cs43xx_mute,
-	.ac97_switch = xonar_line_mic_ac97_switch,
-	.dac_tlv = cs4362a_db_scale,
-	.model_data_size = sizeof(struct xonar_data),
-	.device_config = PLAYBACK_0_TO_I2S |
-			 PLAYBACK_1_TO_SPDIF |
-			 CAPTURE_0_FROM_I2S_2,
-	.dac_channels = 8,
-	.dac_volume_min = 127 - 60,
-	.dac_volume_max = 127,
-	.function_flags = OXYGEN_FUNCTION_2WIRE,
-	.dac_i2s_format = OXYGEN_I2S_FORMAT_LJUST,
-	.adc_i2s_format = OXYGEN_I2S_FORMAT_LJUST,
-};
-
-static const struct oxygen_model model_xonar_hdav = {
-	.longname = "Asus Virtuoso 200",
-	.chip = "AV200",
-	.init = xonar_hdav_init,
-	.cleanup = xonar_hdav_cleanup,
-	.suspend = xonar_hdav_suspend,
-	.resume = xonar_hdav_resume,
-	.pcm_hardware_filter = xonar_hdav_pcm_hardware_filter,
-	.set_dac_params = set_hdav_params,
-	.set_adc_params = set_cs53x1_params,
-	.update_dac_volume = update_pcm1796_volume,
-	.update_dac_mute = update_pcm1796_mute,
-	.uart_input = xonar_hdav_uart_input,
-	.ac97_switch = xonar_line_mic_ac97_switch,
-	.dac_tlv = pcm1796_db_scale,
-	.model_data_size = sizeof(struct xonar_data),
-	.device_config = PLAYBACK_0_TO_I2S |
-			 PLAYBACK_1_TO_SPDIF |
-			 CAPTURE_0_FROM_I2S_2 |
-			 CAPTURE_1_FROM_SPDIF,
-	.dac_channels = 8,
-	.dac_volume_min = 255 - 2*60,
-	.dac_volume_max = 255,
-	.misc_flags = OXYGEN_MISC_MIDI,
-	.function_flags = OXYGEN_FUNCTION_2WIRE,
-	.dac_i2s_format = OXYGEN_I2S_FORMAT_LJUST,
-	.adc_i2s_format = OXYGEN_I2S_FORMAT_LJUST,
-};
-
-static const struct oxygen_model model_xonar_st = {
-	.longname = "Asus Virtuoso 100",
-	.chip = "AV200",
-	.init = xonar_st_init,
-	.control_filter = xonar_st_control_filter,
-	.mixer_init = xonar_st_mixer_init,
-	.cleanup = xonar_st_cleanup,
-	.suspend = xonar_st_suspend,
-	.resume = xonar_st_resume,
-	.set_dac_params = set_pcm1796_params,
-	.set_adc_params = set_cs53x1_params,
-	.update_dac_volume = update_pcm1796_volume,
-	.update_dac_mute = update_pcm1796_mute,
-	.ac97_switch = xonar_line_mic_ac97_switch,
-	.dac_tlv = pcm1796_db_scale,
-	.model_data_size = sizeof(struct xonar_data),
-	.device_config = PLAYBACK_0_TO_I2S |
-			 PLAYBACK_1_TO_SPDIF |
-			 CAPTURE_0_FROM_I2S_2,
-	.dac_channels = 2,
-	.dac_volume_min = 255 - 2*60,
-	.dac_volume_max = 255,
-	.function_flags = OXYGEN_FUNCTION_2WIRE,
-	.dac_i2s_format = OXYGEN_I2S_FORMAT_LJUST,
-	.adc_i2s_format = OXYGEN_I2S_FORMAT_LJUST,
-};
-
-=======
->>>>>>> ac2c92e0
 static int __devinit get_xonar_model(struct oxygen *chip,
 				     const struct pci_device_id *id)
 {
