--- conflicted
+++ resolved
@@ -839,15 +839,9 @@
 	struct usb_gadget gadget;
 	unsigned int enabled:1;
 	unsigned int connected:1;
-<<<<<<< HEAD
-	unsigned long last_rst;
-	struct s3c_hsotg_ep *eps_in[MAX_EPS_CHANNELS];
-	struct s3c_hsotg_ep *eps_out[MAX_EPS_CHANNELS];
-	u32 g_gpio;
-=======
 	struct dwc2_hsotg_ep *eps_in[MAX_EPS_CHANNELS];
 	struct dwc2_hsotg_ep *eps_out[MAX_EPS_CHANNELS];
->>>>>>> afd2ff9b
+	u32 g_gpio;
 	u32 g_using_dma;
 	u32 g_rx_fifo_sz;
 	u32 g_np_g_tx_fifo_sz;
