/*
 * platform.c - DesignWare HS OTG Controller platform driver
 *
 * Copyright (C) Matthijs Kooijman <matthijs@stdin.nl>
 *
 * Redistribution and use in source and binary forms, with or without
 * modification, are permitted provided that the following conditions
 * are met:
 * 1. Redistributions of source code must retain the above copyright
 *    notice, this list of conditions, and the following disclaimer,
 *    without modification.
 * 2. Redistributions in binary form must reproduce the above copyright
 *    notice, this list of conditions and the following disclaimer in the
 *    documentation and/or other materials provided with the distribution.
 * 3. The names of the above-listed copyright holders may not be used
 *    to endorse or promote products derived from this software without
 *    specific prior written permission.
 *
 * ALTERNATIVELY, this software may be distributed under the terms of the
 * GNU General Public License ("GPL") as published by the Free Software
 * Foundation; either version 2 of the License, or (at your option) any
 * later version.
 *
 * THIS SOFTWARE IS PROVIDED BY THE COPYRIGHT HOLDERS AND CONTRIBUTORS "AS
 * IS" AND ANY EXPRESS OR IMPLIED WARRANTIES, INCLUDING, BUT NOT LIMITED TO,
 * THE IMPLIED WARRANTIES OF MERCHANTABILITY AND FITNESS FOR A PARTICULAR
 * PURPOSE ARE DISCLAIMED. IN NO EVENT SHALL THE COPYRIGHT OWNER OR
 * CONTRIBUTORS BE LIABLE FOR ANY DIRECT, INDIRECT, INCIDENTAL, SPECIAL,
 * EXEMPLARY, OR CONSEQUENTIAL DAMAGES (INCLUDING, BUT NOT LIMITED TO,
 * PROCUREMENT OF SUBSTITUTE GOODS OR SERVICES; LOSS OF USE, DATA, OR
 * PROFITS; OR BUSINESS INTERRUPTION) HOWEVER CAUSED AND ON ANY THEORY OF
 * LIABILITY, WHETHER IN CONTRACT, STRICT LIABILITY, OR TORT (INCLUDING
 * NEGLIGENCE OR OTHERWISE) ARISING IN ANY WAY OUT OF THE USE OF THIS
 * SOFTWARE, EVEN IF ADVISED OF THE POSSIBILITY OF SUCH DAMAGE.
 */

#include <linux/kernel.h>
#include <linux/module.h>
#include <linux/slab.h>
#include <linux/clk.h>
#include <linux/device.h>
#include <linux/dma-mapping.h>
#include <linux/of_device.h>
#include <linux/mutex.h>
#include <linux/platform_device.h>
#include <linux/clk.h>
#include <linux/phy/phy.h>
#include <linux/platform_data/s3c-hsotg.h>

#include <linux/usb/of.h>

#include "core.h"
#include "hcd.h"
#include "debug.h"

static const char dwc2_driver_name[] = "dwc2";

static const struct dwc2_core_params params_hi6220 = {
	.otg_cap			= 2,	/* No HNP/SRP capable */
	.otg_ver			= 0,	/* 1.3 */
	.dma_enable			= 1,
	.dma_desc_enable		= 0,
	.dma_desc_fs_enable		= 0,
	.speed				= 0,	/* High Speed */
	.enable_dynamic_fifo		= 1,
	.en_multiple_tx_fifo		= 1,
	.host_rx_fifo_size		= 512,
	.host_nperio_tx_fifo_size	= 512,
	.host_perio_tx_fifo_size	= 512,
	.max_transfer_size		= 65535,
	.max_packet_count		= 511,
	.host_channels			= 16,
	.phy_type			= 1,	/* UTMI */
	.phy_utmi_width			= 8,
	.phy_ulpi_ddr			= 0,	/* Single */
	.phy_ulpi_ext_vbus		= 0,
	.i2c_enable			= 0,
	.ulpi_fs_ls			= 0,
	.host_support_fs_ls_low_power	= 0,
	.host_ls_low_power_phy_clk	= 0,	/* 48 MHz */
	.ts_dline			= 0,
	.reload_ctl			= 0,
	.ahbcfg				= GAHBCFG_HBSTLEN_INCR16 <<
					  GAHBCFG_HBSTLEN_SHIFT,
	.uframe_sched			= 0,
	.external_id_pin_ctl		= -1,
	.hibernation			= -1,
};

static const struct dwc2_core_params params_bcm2835 = {
	.otg_cap			= 0,	/* HNP/SRP capable */
	.otg_ver			= 0,	/* 1.3 */
	.dma_enable			= 1,
	.dma_desc_enable		= 0,
	.dma_desc_fs_enable		= 0,
	.speed				= 0,	/* High Speed */
	.enable_dynamic_fifo		= 1,
	.en_multiple_tx_fifo		= 1,
	.host_rx_fifo_size		= 774,	/* 774 DWORDs */
	.host_nperio_tx_fifo_size	= 256,	/* 256 DWORDs */
	.host_perio_tx_fifo_size	= 512,	/* 512 DWORDs */
	.max_transfer_size		= 65535,
	.max_packet_count		= 511,
	.host_channels			= 8,
	.phy_type			= 1,	/* UTMI */
	.phy_utmi_width			= 8,	/* 8 bits */
	.phy_ulpi_ddr			= 0,	/* Single */
	.phy_ulpi_ext_vbus		= 0,
	.i2c_enable			= 0,
	.ulpi_fs_ls			= 0,
	.host_support_fs_ls_low_power	= 0,
	.host_ls_low_power_phy_clk	= 0,	/* 48 MHz */
	.ts_dline			= 0,
	.reload_ctl			= 0,
	.ahbcfg				= 0x10,
	.uframe_sched			= 0,
	.external_id_pin_ctl		= -1,
	.hibernation			= -1,
};

static const struct dwc2_core_params params_rk3066 = {
	.otg_cap			= 2,	/* non-HNP/non-SRP */
	.otg_ver			= -1,
	.dma_enable			= -1,
	.dma_desc_enable		= 0,
	.dma_desc_fs_enable		= 0,
	.speed				= -1,
	.enable_dynamic_fifo		= 1,
	.en_multiple_tx_fifo		= -1,
	.host_rx_fifo_size		= 520,	/* 520 DWORDs */
	.host_nperio_tx_fifo_size	= 128,	/* 128 DWORDs */
	.host_perio_tx_fifo_size	= 256,	/* 256 DWORDs */
	.max_transfer_size		= 65535,
	.max_packet_count		= -1,
	.host_channels			= -1,
	.phy_type			= -1,
	.phy_utmi_width			= -1,
	.phy_ulpi_ddr			= -1,
	.phy_ulpi_ext_vbus		= -1,
	.i2c_enable			= -1,
	.ulpi_fs_ls			= -1,
	.host_support_fs_ls_low_power	= -1,
	.host_ls_low_power_phy_clk	= -1,
	.ts_dline			= -1,
	.reload_ctl			= -1,
	.ahbcfg				= GAHBCFG_HBSTLEN_INCR16 <<
					  GAHBCFG_HBSTLEN_SHIFT,
	.uframe_sched			= -1,
	.external_id_pin_ctl		= -1,
	.hibernation			= -1,
};

/*
 * STM32 USB HS has ~4KB FIFO, that means a total
 * of 1012 words. No periodic for now.
 */
static const struct dwc2_core_params params_stm32_hs = {
	.otg_cap			=  2, /* non-HNP/non-SRP */
	.otg_ver			= -1,
	.dma_enable			= -1,
	.dma_desc_enable		=  0,
	.speed				= -1,
	.enable_dynamic_fifo		= -1,
	.en_multiple_tx_fifo		= -1,
	.host_rx_fifo_size		=  506,
	.host_nperio_tx_fifo_size	=  506,
	.host_perio_tx_fifo_size	=  0,
	.max_transfer_size		= -1,
	.max_packet_count		= -1,
	.host_channels			= -1,
	.phy_type			= -1,
	.phy_utmi_width			= -1,
	.phy_ulpi_ddr			= -1,
	.phy_ulpi_ext_vbus		=  1,
	.phy_ulpi_ovc_ind		=  1,
	.phy_ulpi_ind_pass		=  1,
	.i2c_enable			=  0,
	.ulpi_fs_ls			= -1,
	.host_support_fs_ls_low_power	= -1,
	.host_ls_low_power_phy_clk	= -1,
	.ts_dline			= -1,
	.reload_ctl			= -1,
	.ahbcfg				= -1,
	.uframe_sched			= -1,
	.external_id_pin_ctl		= -1,
	.hibernation			= -1,

	/*
	 * GCCFG: NOVBUSSENS
	 */
	.ggpio				= (1 << 21),
};

/*
 * STM32 USB FS has 1.25KB FIFO, that means a total
 * of 320 words. No periodic for now.
 */
static const struct dwc2_core_params params_stm32_fs = {
	.otg_cap			=  2, /* non-HNP/non-SRP */
	.otg_ver			= -1,
	.dma_enable			= -1,
	.dma_desc_enable		=  0,
	.speed				= -1,
	.enable_dynamic_fifo		= -1,
	.en_multiple_tx_fifo		= -1,
	.host_rx_fifo_size		=  160,
	.host_nperio_tx_fifo_size	=  160,
	.host_perio_tx_fifo_size	=  0,
	.max_transfer_size		= -1,
	.max_packet_count		= -1,
	.host_channels			= -1,
	.phy_type			= -1,
	.phy_utmi_width			= -1,
	.phy_ulpi_ddr			= -1,
	.phy_ulpi_ext_vbus		= -1,
	.i2c_enable			=  0,
	.ulpi_fs_ls			= -1,
	.host_support_fs_ls_low_power	= -1,
	.host_ls_low_power_phy_clk	= -1,
	.ts_dline			= -1,
	.reload_ctl			= -1,
	.ahbcfg				= -1,
	.uframe_sched			= -1,
	.external_id_pin_ctl		= -1,
	.hibernation			= -1,

	/*
	 * GCCFG: NOVBUSSENS | PWRDWN
	 */
	.ggpio				= (1 << 21) | (1 << 16),
};

/*
 * Check the dr_mode against the module configuration and hardware
 * capabilities.
 *
 * The hardware, module, and dr_mode, can each be set to host, device,
 * or otg. Check that all these values are compatible and adjust the
 * value of dr_mode if possible.
 *
 *                      actual
 *    HW  MOD dr_mode   dr_mode
 *  ------------------------------
 *   HST  HST  any    :  HST
 *   HST  DEV  any    :  ---
 *   HST  OTG  any    :  HST
 *
 *   DEV  HST  any    :  ---
 *   DEV  DEV  any    :  DEV
 *   DEV  OTG  any    :  DEV
 *
 *   OTG  HST  any    :  HST
 *   OTG  DEV  any    :  DEV
 *   OTG  OTG  any    :  dr_mode
 */
static int dwc2_get_dr_mode(struct dwc2_hsotg *hsotg)
{
	enum usb_dr_mode mode;

	hsotg->dr_mode = usb_get_dr_mode(hsotg->dev);
	if (hsotg->dr_mode == USB_DR_MODE_UNKNOWN)
		hsotg->dr_mode = USB_DR_MODE_OTG;

	mode = hsotg->dr_mode;

	if (dwc2_hw_is_device(hsotg)) {
		if (IS_ENABLED(CONFIG_USB_DWC2_HOST)) {
			dev_err(hsotg->dev,
				"Controller does not support host mode.\n");
			return -EINVAL;
		}
		mode = USB_DR_MODE_PERIPHERAL;
	} else if (dwc2_hw_is_host(hsotg)) {
		if (IS_ENABLED(CONFIG_USB_DWC2_PERIPHERAL)) {
			dev_err(hsotg->dev,
				"Controller does not support device mode.\n");
			return -EINVAL;
		}
		mode = USB_DR_MODE_HOST;
	} else {
		if (IS_ENABLED(CONFIG_USB_DWC2_HOST))
			mode = USB_DR_MODE_HOST;
		else if (IS_ENABLED(CONFIG_USB_DWC2_PERIPHERAL))
			mode = USB_DR_MODE_PERIPHERAL;
	}

	if (mode != hsotg->dr_mode) {
		dev_warn(hsotg->dev,
			"Configuration mismatch. dr_mode forced to %s\n",
			mode == USB_DR_MODE_HOST ? "host" : "device");

		hsotg->dr_mode = mode;
	}

	return 0;
}

static int __dwc2_lowlevel_hw_enable(struct dwc2_hsotg *hsotg)
{
	struct platform_device *pdev = to_platform_device(hsotg->dev);
	int ret;

	ret = regulator_bulk_enable(ARRAY_SIZE(hsotg->supplies),
				    hsotg->supplies);
	if (ret)
		return ret;

	if (hsotg->clk) {
		ret = clk_prepare_enable(hsotg->clk);
		if (ret)
			return ret;
	}

	if (hsotg->uphy)
		ret = usb_phy_init(hsotg->uphy);
	else if (hsotg->plat && hsotg->plat->phy_init)
		ret = hsotg->plat->phy_init(pdev, hsotg->plat->phy_type);
	else {
		ret = phy_power_on(hsotg->phy);
		if (ret == 0)
			ret = phy_init(hsotg->phy);
	}

	return ret;
}

/**
 * dwc2_lowlevel_hw_enable - enable platform lowlevel hw resources
 * @hsotg: The driver state
 *
 * A wrapper for platform code responsible for controlling
 * low-level USB platform resources (phy, clock, regulators)
 */
int dwc2_lowlevel_hw_enable(struct dwc2_hsotg *hsotg)
{
	int ret = __dwc2_lowlevel_hw_enable(hsotg);

	if (ret == 0)
		hsotg->ll_hw_enabled = true;
	return ret;
}

static int __dwc2_lowlevel_hw_disable(struct dwc2_hsotg *hsotg)
{
	struct platform_device *pdev = to_platform_device(hsotg->dev);
	int ret = 0;

	if (hsotg->uphy)
		usb_phy_shutdown(hsotg->uphy);
	else if (hsotg->plat && hsotg->plat->phy_exit)
		ret = hsotg->plat->phy_exit(pdev, hsotg->plat->phy_type);
	else {
		ret = phy_exit(hsotg->phy);
		if (ret == 0)
			ret = phy_power_off(hsotg->phy);
	}
	if (ret)
		return ret;

	if (hsotg->clk)
		clk_disable_unprepare(hsotg->clk);

	ret = regulator_bulk_disable(ARRAY_SIZE(hsotg->supplies),
				     hsotg->supplies);

	return ret;
}

/**
 * dwc2_lowlevel_hw_disable - disable platform lowlevel hw resources
 * @hsotg: The driver state
 *
 * A wrapper for platform code responsible for controlling
 * low-level USB platform resources (phy, clock, regulators)
 */
int dwc2_lowlevel_hw_disable(struct dwc2_hsotg *hsotg)
{
	int ret = __dwc2_lowlevel_hw_disable(hsotg);

	if (ret == 0)
		hsotg->ll_hw_enabled = false;
	return ret;
}

static int dwc2_lowlevel_hw_init(struct dwc2_hsotg *hsotg)
{
	int i, ret;

	/* Set default UTMI width */
	hsotg->phyif = GUSBCFG_PHYIF16;

	/*
	 * Attempt to find a generic PHY, then look for an old style
	 * USB PHY and then fall back to pdata
	 */
	hsotg->phy = devm_phy_get(hsotg->dev, "usb2-phy");
	if (IS_ERR(hsotg->phy)) {
		ret = PTR_ERR(hsotg->phy);
		switch (ret) {
		case -ENODEV:
		case -ENOSYS:
			hsotg->phy = NULL;
			break;
		case -EPROBE_DEFER:
			return ret;
		default:
			dev_err(hsotg->dev, "error getting phy %d\n", ret);
			return ret;
		}
	}

	if (!hsotg->phy) {
		hsotg->uphy = devm_usb_get_phy(hsotg->dev, USB_PHY_TYPE_USB2);
		if (IS_ERR(hsotg->uphy)) {
			ret = PTR_ERR(hsotg->uphy);
			switch (ret) {
			case -ENODEV:
			case -ENXIO:
				hsotg->uphy = NULL;
				break;
			case -EPROBE_DEFER:
				return ret;
			default:
				dev_err(hsotg->dev, "error getting usb phy %d\n",
					ret);
				return ret;
			}
		}
	}

	hsotg->plat = dev_get_platdata(hsotg->dev);

	if (hsotg->phy) {
		/*
		 * If using the generic PHY framework, check if the PHY bus
		 * width is 8-bit and set the phyif appropriately.
		 */
		if (phy_get_bus_width(hsotg->phy) == 8)
			hsotg->phyif = GUSBCFG_PHYIF8;
	}

	/* Clock */
	hsotg->clk = devm_clk_get(hsotg->dev, "otg");
	if (IS_ERR(hsotg->clk)) {
		hsotg->clk = NULL;
		dev_dbg(hsotg->dev, "cannot get otg clock\n");
	}

	/* Regulators */
	for (i = 0; i < ARRAY_SIZE(hsotg->supplies); i++)
		hsotg->supplies[i].supply = dwc2_hsotg_supply_names[i];

	ret = devm_regulator_bulk_get(hsotg->dev, ARRAY_SIZE(hsotg->supplies),
				      hsotg->supplies);
	if (ret) {
		dev_err(hsotg->dev, "failed to request supplies: %d\n", ret);
		return ret;
	}
	return 0;
}

/**
 * dwc2_driver_remove() - Called when the DWC_otg core is unregistered with the
 * DWC_otg driver
 *
 * @dev: Platform device
 *
 * This routine is called, for example, when the rmmod command is executed. The
 * device may or may not be electrically present. If it is present, the driver
 * stops device processing. Any resources used on behalf of this device are
 * freed.
 */
static int dwc2_driver_remove(struct platform_device *dev)
{
	struct dwc2_hsotg *hsotg = platform_get_drvdata(dev);

	dwc2_debugfs_exit(hsotg);
	if (hsotg->hcd_enabled)
		dwc2_hcd_remove(hsotg);
	if (hsotg->gadget_enabled)
		dwc2_hsotg_remove(hsotg);
	if (hsotg->ulpi_clk)
		clk_disable_unprepare(hsotg->ulpi_clk);
	if (hsotg->core_clk)
		clk_disable_unprepare(hsotg->core_clk);
	if (hsotg->ll_hw_enabled)
		dwc2_lowlevel_hw_disable(hsotg);

	return 0;
}

/**
 * dwc2_driver_shutdown() - Called on device shutdown
 *
 * @dev: Platform device
 *
 * In specific conditions (involving usb hubs) dwc2 devices can create a
 * lot of interrupts, even to the point of overwhelming devices running
 * at low frequencies. Some devices need to do special clock handling
 * at shutdown-time which may bring the system clock below the threshold
 * of being able to handle the dwc2 interrupts. Disabling dwc2-irqs
 * prevents reboots/poweroffs from getting stuck in such cases.
 */
static void dwc2_driver_shutdown(struct platform_device *dev)
{
	struct dwc2_hsotg *hsotg = platform_get_drvdata(dev);

	disable_irq(hsotg->irq);
}

static const struct of_device_id dwc2_of_match_table[] = {
	{ .compatible = "brcm,bcm2835-usb", .data = &params_bcm2835 },
	{ .compatible = "hisilicon,hi6220-usb", .data = &params_hi6220 },
	{ .compatible = "rockchip,rk3066-usb", .data = &params_rk3066 },
	{ .compatible = "snps,dwc2", .data = NULL },
	{ .compatible = "samsung,s3c6400-hsotg", .data = NULL},
	{ .compatible = "st,stm32-otg-hs", .data = &params_stm32_hs },
	{ .compatible = "st,stm32-otg-fs", .data = &params_stm32_fs },
	{},
};
MODULE_DEVICE_TABLE(of, dwc2_of_match_table);

/**
 * dwc2_driver_probe() - Called when the DWC_otg core is bound to the DWC_otg
 * driver
 *
 * @dev: Platform device
 *
 * This routine creates the driver components required to control the device
 * (core, HCD, and PCD) and initializes the device. The driver components are
 * stored in a dwc2_hsotg structure. A reference to the dwc2_hsotg is saved
 * in the device private data. This allows the driver to access the dwc2_hsotg
 * structure on subsequent calls to driver methods for this device.
 */
static int dwc2_driver_probe(struct platform_device *dev)
{
	const struct of_device_id *match;
	const struct dwc2_core_params *params;
	struct dwc2_core_params defparams;
	struct dwc2_hsotg *hsotg;
	struct resource *res;
	struct clk *clk;
	int retval;

	match = of_match_device(dwc2_of_match_table, &dev->dev);
	if (match && match->data) {
		params = match->data;
	} else {
		/* Default all params to autodetect */
		dwc2_set_all_params(&defparams, -1);
		params = &defparams;

		/*
		 * Disable descriptor dma mode by default as the HW can support
		 * it, but does not support it for SPLIT transactions.
		 * Disable it for FS devices as well.
		 */
		defparams.dma_desc_enable = 0;
		defparams.dma_desc_fs_enable = 0;
	}

	hsotg = devm_kzalloc(&dev->dev, sizeof(*hsotg), GFP_KERNEL);
	if (!hsotg)
		return -ENOMEM;

	hsotg->dev = &dev->dev;

	/*
	 * Use reasonable defaults so platforms don't have to provide these.
	 */
	if (!dev->dev.dma_mask)
		dev->dev.dma_mask = &dev->dev.coherent_dma_mask;
	retval = dma_set_coherent_mask(&dev->dev, DMA_BIT_MASK(32));
	if (retval)
		return retval;

	res = platform_get_resource(dev, IORESOURCE_MEM, 0);
	hsotg->regs = devm_ioremap_resource(&dev->dev, res);
	if (IS_ERR(hsotg->regs))
		return PTR_ERR(hsotg->regs);

	dev_dbg(&dev->dev, "mapped PA %08lx to VA %p\n",
		(unsigned long)res->start, hsotg->regs);

	clk = devm_clk_get(&dev->dev, "core_clk");
	if (!IS_ERR(clk)) {
		hsotg->core_clk = clk;
		clk_prepare_enable(hsotg->core_clk);
	}
	clk = devm_clk_get(&dev->dev, "ulpi_clk");
	if (!IS_ERR(clk)) {
		hsotg->ulpi_clk = clk;
		clk_prepare_enable(hsotg->ulpi_clk);
	}

	retval = dwc2_lowlevel_hw_init(hsotg);
	if (retval)
		return retval;

	spin_lock_init(&hsotg->lock);

	hsotg->core_params = devm_kzalloc(&dev->dev,
				sizeof(*hsotg->core_params), GFP_KERNEL);
	if (!hsotg->core_params)
		return -ENOMEM;

	dwc2_set_all_params(hsotg->core_params, -1);

	hsotg->irq = platform_get_irq(dev, 0);
	if (hsotg->irq < 0) {
		dev_err(&dev->dev, "missing IRQ resource\n");
		return hsotg->irq;
	}

	dev_dbg(hsotg->dev, "registering common handler for irq%d\n",
		hsotg->irq);
	retval = devm_request_irq(hsotg->dev, hsotg->irq,
				  dwc2_handle_common_intr, IRQF_SHARED,
				  dev_name(hsotg->dev), hsotg);
	if (retval)
		return retval;

	retval = dwc2_lowlevel_hw_enable(hsotg);
	if (retval)
		return retval;

	retval = dwc2_get_dr_mode(hsotg);
	if (retval)
		return retval;

	/*
	 * Reset before dwc2_get_hwparams() then it could get power-on real
	 * reset value form registers.
	 */
	dwc2_core_reset_and_force_dr_mode(hsotg);

	/* Detect config values from hardware */
	retval = dwc2_get_hwparams(hsotg);
	if (retval)
		goto error;

	/* Validate parameter values */
	dwc2_set_parameters(hsotg, params);

	dwc2_force_dr_mode(hsotg);

	if (hsotg->dr_mode != USB_DR_MODE_HOST) {
		retval = dwc2_gadget_init(hsotg, hsotg->irq);
		if (retval)
			goto error;
		hsotg->gadget_enabled = 1;
	}

	if (hsotg->dr_mode != USB_DR_MODE_PERIPHERAL) {
		retval = dwc2_hcd_init(hsotg, hsotg->irq);
		if (retval) {
			if (hsotg->gadget_enabled)
				dwc2_hsotg_remove(hsotg);
			goto error;
		}
		hsotg->hcd_enabled = 1;
	}

	platform_set_drvdata(dev, hsotg);

	dwc2_debugfs_init(hsotg);

	/* Gadget code manages lowlevel hw on its own */
	if (hsotg->dr_mode == USB_DR_MODE_PERIPHERAL)
		dwc2_lowlevel_hw_disable(hsotg);

	return 0;

error:
	dwc2_lowlevel_hw_disable(hsotg);
	return retval;
}

/*
 * Read ULPI PHY register 'reg'.
 * Implementation is based on a non-documented PHYCR (+0x34) register, see the
 * STM32746G-Discovery/PWR_CurrentConsumption example in STM32Cube_FW_F7_V1.3.0
 */
static unsigned int dwc2_ulpi_reg_read(struct dwc2_hsotg *hsotg,
				       unsigned int reg)
{
	unsigned long val = 0, timeout = 100;

	writel(GPVNDCTL_NEW | (reg << 16), hsotg->regs + GPVNDCTL);
	val = readl(hsotg->regs + GPVNDCTL);
	while (!(val & GPVNDCTL_S_DONE) && timeout--)
		val = readl(hsotg->regs + GPVNDCTL);
	val = readl(hsotg->regs + GPVNDCTL);

	return val & GPVNDCTL_D07;
}

/*
 * Write UPLI PHY register 'reg'
 * Implementation is based on a non-documented PHYCR (+0x34) register, see the
 * STM32746G-Discovery/PWR_CurrentConsumption example in STM32Cube_FW_F7_V1.3.0
 */
static unsigned int dwc2_ulpi_reg_write(struct dwc2_hsotg *hsotg,
					unsigned int reg, unsigned int data)
{
	unsigned long val, timeout = 10;

	writel(GPVNDCTL_NEW | GPVNDCTL_RW | (reg << 16) | (data & GPVNDCTL_D07),
	       hsotg->regs + GPVNDCTL);

	val = readl(hsotg->regs + GPVNDCTL);
	while (!(val & GPVNDCTL_S_DONE) && timeout--)
		val = readl(hsotg->regs + GPVNDCTL);
	val = readl(hsotg->regs + GPVNDCTL);

	return 0;
}

/*
 * Put ULPI PHY into low-power
 */
static int dwc2_ulpi_suspend(struct dwc2_hsotg *hsotg)
{
	unsigned long i, val;
	unsigned long ids[] = {
		/* VID hi, VID lo, PID hi, PID lo */
		0x24040400,	/* Microchip USB3300 PHY */
	};

	/*
	 * Check if this is one of the PHYs supported
	 */
	for (i = 0, val = 0; i < 4; i++)
		val |= dwc2_ulpi_reg_read(hsotg, i) << ((3 - i) << 3);

	for (i = 0; i < ARRAY_SIZE(ids); i++) {
		if (val == ids[i])
			break;
	}

	if (i == ARRAY_SIZE(ids)) {
		printk("%s: bad VID/PID %08lx\n", __func__, val);
		return -EINVAL;
	}

	/*
	 * Disable PullUp on STP in InterfaceControl reg to avoid
	 * PHY wake-up when MCU goes stop/standby
	 */
	val = dwc2_ulpi_reg_read(hsotg, 0x07);
	dwc2_ulpi_reg_write(hsotg, 0x07, val | 0x80);

	/*
	 * Set FunctionControl reg to enter LowPower mode
	 */
	val = dwc2_ulpi_reg_read(hsotg, 0x04);
	dwc2_ulpi_reg_write(hsotg, 0x04, val & ~0x40);

	return 0;
}

static int __maybe_unused dwc2_suspend(struct device *dev)
{
	struct dwc2_hsotg *dwc2 = dev_get_drvdata(dev);
	int ret = 0;

<<<<<<< HEAD
	if (dwc2_is_device_mode(dwc2))
		dwc2_hsotg_suspend(dwc2);

	if (dwc2->ll_hw_enabled)
		ret = __dwc2_lowlevel_hw_disable(dwc2);
=======
	if (dwc2_is_device_mode(dwc2)) {
		ret = s3c_hsotg_suspend(dwc2);
	} else {
		if (dwc2->lx_state == DWC2_L0)
			return 0;
		if (dwc2->core_params->phy_type ==
					DWC2_PHY_TYPE_PARAM_ULPI) {
			ret = dwc2_ulpi_suspend(dwc2);
			if (ret)
				return ret;
		}

		phy_exit(dwc2->phy);
		phy_power_off(dwc2->phy);
>>>>>>> ecb780d1

	return ret;
}

static int __maybe_unused dwc2_resume(struct device *dev)
{
	struct dwc2_hsotg *dwc2 = dev_get_drvdata(dev);
	int ret = 0;

	if (dwc2->ll_hw_enabled) {
		ret = __dwc2_lowlevel_hw_enable(dwc2);
		if (ret)
			return ret;
	}

	if (dwc2_is_device_mode(dwc2))
		ret = dwc2_hsotg_resume(dwc2);

	return ret;
}

static const struct dev_pm_ops dwc2_dev_pm_ops = {
	SET_SYSTEM_SLEEP_PM_OPS(dwc2_suspend, dwc2_resume)
};

static struct platform_driver dwc2_platform_driver = {
	.driver = {
		.name = dwc2_driver_name,
		.of_match_table = dwc2_of_match_table,
		.pm = &dwc2_dev_pm_ops,
	},
	.probe = dwc2_driver_probe,
	.remove = dwc2_driver_remove,
	.shutdown = dwc2_driver_shutdown,
};

module_platform_driver(dwc2_platform_driver);

MODULE_DESCRIPTION("DESIGNWARE HS OTG Platform Glue");
MODULE_AUTHOR("Matthijs Kooijman <matthijs@stdin.nl>");
MODULE_LICENSE("Dual BSD/GPL");<|MERGE_RESOLUTION|>--- conflicted
+++ resolved
@@ -764,13 +764,6 @@
 	struct dwc2_hsotg *dwc2 = dev_get_drvdata(dev);
 	int ret = 0;
 
-<<<<<<< HEAD
-	if (dwc2_is_device_mode(dwc2))
-		dwc2_hsotg_suspend(dwc2);
-
-	if (dwc2->ll_hw_enabled)
-		ret = __dwc2_lowlevel_hw_disable(dwc2);
-=======
 	if (dwc2_is_device_mode(dwc2)) {
 		ret = s3c_hsotg_suspend(dwc2);
 	} else {
@@ -785,7 +778,10 @@
 
 		phy_exit(dwc2->phy);
 		phy_power_off(dwc2->phy);
->>>>>>> ecb780d1
+	}
+	
+	if (dwc2->ll_hw_enabled)
+		ret = __dwc2_lowlevel_hw_disable(dwc2);
 
 	return ret;
 }
