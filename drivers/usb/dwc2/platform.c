--- conflicted
+++ resolved
@@ -553,11 +553,8 @@
 	struct dwc2_hsotg *hsotg;
 	struct resource *res;
 	struct clk *clk;
-<<<<<<< HEAD
-=======
 	struct gpio_desc *gpiod;
 	struct usb_phy *uphy;
->>>>>>> 8f5f76a3
 	int retval;
 
 	match = of_match_device(dwc2_of_match_table, &dev->dev);
@@ -611,9 +608,6 @@
 		clk_prepare_enable(hsotg->ulpi_clk);
 	}
 
-<<<<<<< HEAD
-	retval = dwc2_lowlevel_hw_init(hsotg);
-=======
 	hsotg->dr_mode = of_usb_get_dr_mode(dev->dev.of_node);
 
 	if (hsotg->dr_mode == USB_DR_MODE_HOST) {
@@ -649,7 +643,6 @@
 
 	/* Detect config values from hardware */
 	retval = dwc2_get_hwparams(hsotg);
->>>>>>> 8f5f76a3
 	if (retval)
 		return retval;
 
