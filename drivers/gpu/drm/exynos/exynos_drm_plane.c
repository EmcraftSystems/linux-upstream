/*
 * Copyright (C) 2011 Samsung Electronics Co.Ltd
 * Authors: Joonyoung Shim <jy0922.shim@samsung.com>
 *
 * This program is free software; you can redistribute  it and/or modify it
 * under  the terms of  the GNU General  Public License as published by the
 * Free Software Foundation;  either version 2 of the  License, or (at your
 * option) any later version.
 *
 */

#include <drm/drmP.h>

#include <drm/exynos_drm.h>
#include <drm/drm_plane_helper.h>
#include <drm/drm_atomic_helper.h>
#include "exynos_drm_drv.h"
#include "exynos_drm_crtc.h"
#include "exynos_drm_fb.h"
#include "exynos_drm_gem.h"
#include "exynos_drm_plane.h"

/*
 * This function is to get X or Y size shown via screen. This needs length and
 * start position of CRTC.
 *
 *      <--- length --->
 * CRTC ----------------
 *      ^ start        ^ end
 *
 * There are six cases from a to f.
 *
 *             <----- SCREEN ----->
 *             0                 last
 *   ----------|------------------|----------
 * CRTCs
 * a -------
 *        b -------
 *        c --------------------------
 *                 d --------
 *                           e -------
 *                                  f -------
 */
static int exynos_plane_get_size(int start, unsigned length, unsigned last)
{
	int end = start + length;
	int size = 0;

	if (start <= 0) {
		if (end > 0)
			size = min_t(unsigned, end, last);
	} else if (start <= last) {
		size = min_t(unsigned, last - start, length);
	}

	return size;
}

static void exynos_plane_mode_set(struct exynos_drm_plane_state *exynos_state)

{
	struct drm_plane_state *state = &exynos_state->base;
	struct drm_crtc *crtc = exynos_state->base.crtc;
	struct drm_display_mode *mode = &crtc->state->adjusted_mode;
	int crtc_x, crtc_y;
	unsigned int crtc_w, crtc_h;
	unsigned int src_x, src_y;
	unsigned int src_w, src_h;
	unsigned int actual_w;
	unsigned int actual_h;

	/*
	 * The original src/dest coordinates are stored in exynos_state->base,
	 * but we want to keep another copy internal to our driver that we can
	 * clip/modify ourselves.
	 */

	crtc_x = state->crtc_x;
	crtc_y = state->crtc_y;
	crtc_w = state->crtc_w;
	crtc_h = state->crtc_h;

	src_x = state->src_x >> 16;
	src_y = state->src_y >> 16;
	src_w = state->src_w >> 16;
	src_h = state->src_h >> 16;

	/* set ratio */
	exynos_state->h_ratio = (src_w << 16) / crtc_w;
	exynos_state->v_ratio = (src_h << 16) / crtc_h;

	/* clip to visible area */
	actual_w = exynos_plane_get_size(crtc_x, crtc_w, mode->hdisplay);
	actual_h = exynos_plane_get_size(crtc_y, crtc_h, mode->vdisplay);

	if (crtc_x < 0) {
		if (actual_w)
			src_x += ((-crtc_x) * exynos_state->h_ratio) >> 16;
		crtc_x = 0;
	}

	if (crtc_y < 0) {
		if (actual_h)
			src_y += ((-crtc_y) * exynos_state->v_ratio) >> 16;
		crtc_y = 0;
	}

	/* set drm framebuffer data. */
	exynos_state->src.x = src_x;
	exynos_state->src.y = src_y;
	exynos_state->src.w = (actual_w * exynos_state->h_ratio) >> 16;
	exynos_state->src.h = (actual_h * exynos_state->v_ratio) >> 16;

	/* set plane range to be displayed. */
	exynos_state->crtc.x = crtc_x;
	exynos_state->crtc.y = crtc_y;
	exynos_state->crtc.w = actual_w;
	exynos_state->crtc.h = actual_h;

	DRM_DEBUG_KMS("plane : offset_x/y(%d,%d), width/height(%d,%d)",
			exynos_state->crtc.x, exynos_state->crtc.y,
			exynos_state->crtc.w, exynos_state->crtc.h);
}

static void exynos_drm_plane_reset(struct drm_plane *plane)
{
	struct exynos_drm_plane_state *exynos_state;

	if (plane->state) {
		exynos_state = to_exynos_plane_state(plane->state);
		if (exynos_state->base.fb)
			drm_framebuffer_unreference(exynos_state->base.fb);
		kfree(exynos_state);
		plane->state = NULL;
	}

	exynos_state = kzalloc(sizeof(*exynos_state), GFP_KERNEL);
	if (exynos_state) {
		plane->state = &exynos_state->base;
		plane->state->plane = plane;
	}
}

static struct drm_plane_state *
exynos_drm_plane_duplicate_state(struct drm_plane *plane)
{
	struct exynos_drm_plane_state *exynos_state;
	struct exynos_drm_plane_state *copy;

	exynos_state = to_exynos_plane_state(plane->state);
	copy = kzalloc(sizeof(*exynos_state), GFP_KERNEL);
	if (!copy)
		return NULL;

	__drm_atomic_helper_plane_duplicate_state(plane, &copy->base);
	return &copy->base;
}

static void exynos_drm_plane_destroy_state(struct drm_plane *plane,
					   struct drm_plane_state *old_state)
{
	struct exynos_drm_plane_state *old_exynos_state =
					to_exynos_plane_state(old_state);
	__drm_atomic_helper_plane_destroy_state(plane, old_state);
	kfree(old_exynos_state);
}

static struct drm_plane_funcs exynos_plane_funcs = {
	.update_plane	= drm_atomic_helper_update_plane,
	.disable_plane	= drm_atomic_helper_disable_plane,
	.destroy	= drm_plane_cleanup,
	.reset		= exynos_drm_plane_reset,
	.atomic_duplicate_state = exynos_drm_plane_duplicate_state,
	.atomic_destroy_state = exynos_drm_plane_destroy_state,
};

static int
exynos_drm_plane_check_size(const struct exynos_drm_plane_config *config,
			    struct exynos_drm_plane_state *state)
{
	bool width_ok = false, height_ok = false;

	if (config->capabilities & EXYNOS_DRM_PLANE_CAP_SCALE)
		return 0;

	if (state->src.w == state->crtc.w)
		width_ok = true;

	if (state->src.h == state->crtc.h)
		height_ok = true;

	if ((config->capabilities & EXYNOS_DRM_PLANE_CAP_DOUBLE) &&
	    state->h_ratio == (1 << 15))
		width_ok = true;

	if ((config->capabilities & EXYNOS_DRM_PLANE_CAP_DOUBLE) &&
	    state->v_ratio == (1 << 15))
		height_ok = true;

	if (width_ok & height_ok)
		return 0;

	DRM_DEBUG_KMS("scaling mode is not supported");
	return -ENOTSUPP;
}

static int exynos_plane_atomic_check(struct drm_plane *plane,
				     struct drm_plane_state *state)
{
	struct exynos_drm_plane *exynos_plane = to_exynos_plane(plane);
	struct exynos_drm_plane_state *exynos_state =
						to_exynos_plane_state(state);
	int ret = 0;

	if (!state->crtc || !state->fb)
		return 0;

	/* translate state into exynos_state */
	exynos_plane_mode_set(exynos_state);

	ret = exynos_drm_plane_check_size(exynos_plane->config, exynos_state);
	return ret;
}

static void exynos_plane_atomic_update(struct drm_plane *plane,
				       struct drm_plane_state *old_state)
{
	struct drm_plane_state *state = plane->state;
	struct exynos_drm_crtc *exynos_crtc = to_exynos_crtc(state->crtc);
	struct exynos_drm_plane *exynos_plane = to_exynos_plane(plane);

	if (!state->crtc)
		return;

	plane->crtc = state->crtc;
	exynos_plane->pending_fb = state->fb;

	if (exynos_crtc->ops->update_plane)
		exynos_crtc->ops->update_plane(exynos_crtc, exynos_plane);
}

static void exynos_plane_atomic_disable(struct drm_plane *plane,
					struct drm_plane_state *old_state)
{
	struct exynos_drm_plane *exynos_plane = to_exynos_plane(plane);
	struct exynos_drm_crtc *exynos_crtc = to_exynos_crtc(old_state->crtc);

	if (!old_state->crtc)
		return;

	if (exynos_crtc->ops->disable_plane)
		exynos_crtc->ops->disable_plane(exynos_crtc, exynos_plane);
}

static const struct drm_plane_helper_funcs plane_helper_funcs = {
	.atomic_check = exynos_plane_atomic_check,
	.atomic_update = exynos_plane_atomic_update,
	.atomic_disable = exynos_plane_atomic_disable,
};

static void exynos_plane_attach_zpos_property(struct drm_plane *plane,
					      unsigned int zpos)
{
	struct drm_device *dev = plane->dev;
	struct exynos_drm_private *dev_priv = dev->dev_private;
	struct drm_property *prop;

	prop = dev_priv->plane_zpos_property;
	if (!prop) {
		prop = drm_property_create_range(dev, DRM_MODE_PROP_IMMUTABLE,
						 "zpos", 0, MAX_PLANE - 1);
		if (!prop)
			return;

		dev_priv->plane_zpos_property = prop;
	}

	drm_object_attach_property(&plane->base, prop, zpos);
}

int exynos_plane_init(struct drm_device *dev,
		      struct exynos_drm_plane *exynos_plane,
		      unsigned long possible_crtcs,
		      const struct exynos_drm_plane_config *config)
{
	int err;

<<<<<<< HEAD
	err = drm_universal_plane_init(dev, &exynos_plane->base, possible_crtcs,
				       &exynos_plane_funcs, formats, fcount,
				       type, NULL);
=======
	err = drm_universal_plane_init(dev, &exynos_plane->base,
				       possible_crtcs,
				       &exynos_plane_funcs,
				       config->pixel_formats,
				       config->num_pixel_formats,
				       config->type);

>>>>>>> 9bac40cf
	if (err) {
		DRM_ERROR("failed to initialize plane\n");
		return err;
	}

	drm_plane_helper_add(&exynos_plane->base, &plane_helper_funcs);

	exynos_plane->zpos = config->zpos;
	exynos_plane->config = config;

	if (config->type == DRM_PLANE_TYPE_OVERLAY)
		exynos_plane_attach_zpos_property(&exynos_plane->base,
						  config->zpos);

	return 0;
}<|MERGE_RESOLUTION|>--- conflicted
+++ resolved
@@ -285,19 +285,12 @@
 {
 	int err;
 
-<<<<<<< HEAD
-	err = drm_universal_plane_init(dev, &exynos_plane->base, possible_crtcs,
-				       &exynos_plane_funcs, formats, fcount,
-				       type, NULL);
-=======
 	err = drm_universal_plane_init(dev, &exynos_plane->base,
 				       possible_crtcs,
 				       &exynos_plane_funcs,
 				       config->pixel_formats,
 				       config->num_pixel_formats,
-				       config->type);
-
->>>>>>> 9bac40cf
+				       config->type, NULL);
 	if (err) {
 		DRM_ERROR("failed to initialize plane\n");
 		return err;
