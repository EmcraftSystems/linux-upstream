--- conflicted
+++ resolved
@@ -90,11 +90,8 @@
 	struct cap11xx_led *leds;
 	int num_leds;
 
-<<<<<<< HEAD
 	struct gpio_desc *reset_gpio;
 
-=======
->>>>>>> 6a13feb9
 	/* config */
 	u32 keycodes[];
 };
@@ -313,15 +310,8 @@
 		led->cdev.brightness = LED_OFF;
 
 		error = of_property_read_u32(child, "reg", &reg);
-<<<<<<< HEAD
-		if (error != 0 || reg >= num_leds) {
-			of_node_put(child);
-			return -EINVAL;
-		}
-=======
 		if (error != 0 || reg >= num_leds)
 			return -EINVAL;
->>>>>>> 6a13feb9
 
 		led->reg = reg;
 		led->priv = priv;
@@ -329,15 +319,8 @@
 		INIT_WORK(&led->work, cap11xx_led_work);
 
 		error = devm_led_classdev_register(dev, &led->cdev);
-<<<<<<< HEAD
-		if (error) {
-			of_node_put(child);
-			return error;
-		}
-=======
 		if (error)
 			return error;
->>>>>>> 6a13feb9
 
 		priv->num_leds++;
 		led++;
