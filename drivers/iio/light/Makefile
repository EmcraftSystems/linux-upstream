--- conflicted
+++ resolved
@@ -28,10 +28,6 @@
 obj-$(CONFIG_TCS3414)		+= tcs3414.o
 obj-$(CONFIG_TCS3472)		+= tcs3472.o
 obj-$(CONFIG_TSL4531)		+= tsl4531.o
-<<<<<<< HEAD
-obj-$(CONFIG_VCNL4000)		+= vcnl4000.o
-obj-$(CONFIG_NOA1305)		+= noa1305.o
-=======
 obj-$(CONFIG_US5182D)		+= us5182d.o
 obj-$(CONFIG_VCNL4000)		+= vcnl4000.o
->>>>>>> afd2ff9b
+obj-$(CONFIG_NOA1305)		+= noa1305.o