/*
 * A virtual v4l2-mem2mem example device.
 *
 * This is a virtual device driver for testing mem-to-mem videobuf framework.
 * It simulates a device that uses memory buffers for both source and
 * destination, processes the data and issues an "irq" (simulated by a timer).
 * The device is capable of multi-instance, multi-buffer-per-transaction
 * operation (via the mem2mem framework).
 *
 * Copyright (c) 2009-2010 Samsung Electronics Co., Ltd.
 * Pawel Osciak, <pawel@osciak.com>
 * Marek Szyprowski, <m.szyprowski@samsung.com>
 *
 * This program is free software; you can redistribute it and/or modify
 * it under the terms of the GNU General Public License as published by the
 * Free Software Foundation; either version 2 of the
 * License, or (at your option) any later version
 */
#include <linux/module.h>
#include <linux/delay.h>
#include <linux/fs.h>
#include <linux/timer.h>
#include <linux/sched.h>
#include <linux/slab.h>

#include <linux/platform_device.h>
#include <media/v4l2-mem2mem.h>
#include <media/v4l2-device.h>
#include <media/v4l2-ioctl.h>
#include <media/v4l2-ctrls.h>
#include <media/v4l2-event.h>
#include <media/videobuf2-vmalloc.h>

#define MEM2MEM_TEST_MODULE_NAME "mem2mem-testdev"

MODULE_DESCRIPTION("Virtual device for mem2mem framework testing");
MODULE_AUTHOR("Pawel Osciak, <pawel@osciak.com>");
MODULE_LICENSE("GPL");
MODULE_VERSION("0.1.1");

#define MIN_W 32
#define MIN_H 32
#define MAX_W 640
#define MAX_H 480
#define DIM_ALIGN_MASK 7 /* 8-byte alignment for line length */

/* Flags that indicate a format can be used for capture/output */
#define MEM2MEM_CAPTURE	(1 << 0)
#define MEM2MEM_OUTPUT	(1 << 1)

#define MEM2MEM_NAME		"m2m-testdev"

/* Per queue */
#define MEM2MEM_DEF_NUM_BUFS	VIDEO_MAX_FRAME
/* In bytes, per queue */
#define MEM2MEM_VID_MEM_LIMIT	(16 * 1024 * 1024)

/* Default transaction time in msec */
#define MEM2MEM_DEF_TRANSTIME	1000
/* Default number of buffers per transaction */
#define MEM2MEM_DEF_TRANSLEN	1
#define MEM2MEM_COLOR_STEP	(0xff >> 4)
#define MEM2MEM_NUM_TILES	8

/* Flags that indicate processing mode */
#define MEM2MEM_HFLIP	(1 << 0)
#define MEM2MEM_VFLIP	(1 << 1)

#define dprintk(dev, fmt, arg...) \
	v4l2_dbg(1, 1, &dev->v4l2_dev, "%s: " fmt, __func__, ## arg)


void m2mtest_dev_release(struct device *dev)
{}

static struct platform_device m2mtest_pdev = {
	.name		= MEM2MEM_NAME,
	.dev.release	= m2mtest_dev_release,
};

struct m2mtest_fmt {
	char	*name;
	u32	fourcc;
	int	depth;
	/* Types the format can be used for */
	u32	types;
};

static struct m2mtest_fmt formats[] = {
	{
		.name	= "RGB565 (BE)",
		.fourcc	= V4L2_PIX_FMT_RGB565X, /* rrrrrggg gggbbbbb */
		.depth	= 16,
		/* Both capture and output format */
		.types	= MEM2MEM_CAPTURE | MEM2MEM_OUTPUT,
	},
	{
		.name	= "4:2:2, packed, YUYV",
		.fourcc	= V4L2_PIX_FMT_YUYV,
		.depth	= 16,
		/* Output-only format */
		.types	= MEM2MEM_OUTPUT,
	},
};

#define NUM_FORMATS ARRAY_SIZE(formats)

/* Per-queue, driver-specific private data */
struct m2mtest_q_data {
	unsigned int		width;
	unsigned int		height;
	unsigned int		sizeimage;
	struct m2mtest_fmt	*fmt;
};

enum {
	V4L2_M2M_SRC = 0,
	V4L2_M2M_DST = 1,
};

<<<<<<< HEAD
#define V4L2_CID_TRANS_TIME_MSEC	V4L2_CID_PRIVATE_BASE
#define V4L2_CID_TRANS_NUM_BUFS		(V4L2_CID_PRIVATE_BASE + 1)

static struct v4l2_queryctrl m2mtest_ctrls[] = {
	{
		.id		= V4L2_CID_TRANS_TIME_MSEC,
		.type		= V4L2_CTRL_TYPE_INTEGER,
		.name		= "Transaction time (msec)",
		.minimum	= 1,
		.maximum	= 10000,
		.step		= 100,
		.default_value	= 1000,
		.flags		= 0,
	}, {
		.id		= V4L2_CID_TRANS_NUM_BUFS,
		.type		= V4L2_CTRL_TYPE_INTEGER,
		.name		= "Buffers per transaction",
		.minimum	= 1,
		.maximum	= MEM2MEM_DEF_NUM_BUFS,
		.step		= 1,
		.default_value	= 1,
		.flags		= 0,
	},
};

#define NUM_FORMATS ARRAY_SIZE(formats)
=======
#define V4L2_CID_TRANS_TIME_MSEC	(V4L2_CID_USER_BASE + 0x1000)
#define V4L2_CID_TRANS_NUM_BUFS		(V4L2_CID_USER_BASE + 0x1001)
>>>>>>> 28c42c28

static struct m2mtest_fmt *find_format(struct v4l2_format *f)
{
	struct m2mtest_fmt *fmt;
	unsigned int k;

	for (k = 0; k < NUM_FORMATS; k++) {
		fmt = &formats[k];
		if (fmt->fourcc == f->fmt.pix.pixelformat)
			break;
	}

	if (k == NUM_FORMATS)
		return NULL;

	return &formats[k];
}

struct m2mtest_dev {
	struct v4l2_device	v4l2_dev;
	struct video_device	*vfd;

	atomic_t		num_inst;
	struct mutex		dev_mutex;
	spinlock_t		irqlock;

	struct timer_list	timer;

	struct v4l2_m2m_dev	*m2m_dev;
};

struct m2mtest_ctx {
	struct v4l2_fh		fh;
	struct m2mtest_dev	*dev;

	struct v4l2_ctrl_handler hdl;

	/* Processed buffers in this transaction */
	u8			num_processed;

	/* Transaction length (i.e. how many buffers per transaction) */
	u32			translen;
	/* Transaction time (i.e. simulated processing time) in milliseconds */
	u32			transtime;

	/* Abort requested by m2m */
	int			aborting;

	/* Processing mode */
	int			mode;

	enum v4l2_colorspace	colorspace;

	struct v4l2_m2m_ctx	*m2m_ctx;

	/* Source and destination queue data */
	struct m2mtest_q_data   q_data[2];
};

<<<<<<< HEAD
static struct m2mtest_q_data *get_q_data(struct m2mtest_ctx *ctx,
					 enum v4l2_buf_type type)
{
	switch (type) {
	case V4L2_BUF_TYPE_VIDEO_OUTPUT:
		return &ctx->q_data[V4L2_M2M_SRC];
	case V4L2_BUF_TYPE_VIDEO_CAPTURE:
		return &ctx->q_data[V4L2_M2M_DST];
	default:
		BUG();
	}
	return NULL;
}


static struct v4l2_queryctrl *get_ctrl(int id)
=======
static inline struct m2mtest_ctx *file2ctx(struct file *file)
>>>>>>> 28c42c28
{
	return container_of(file->private_data, struct m2mtest_ctx, fh);
}

static struct m2mtest_q_data *get_q_data(struct m2mtest_ctx *ctx,
					 enum v4l2_buf_type type)
{
	switch (type) {
	case V4L2_BUF_TYPE_VIDEO_OUTPUT:
		return &ctx->q_data[V4L2_M2M_SRC];
	case V4L2_BUF_TYPE_VIDEO_CAPTURE:
		return &ctx->q_data[V4L2_M2M_DST];
	default:
		BUG();
	}
	return NULL;
}


static int device_process(struct m2mtest_ctx *ctx,
			  struct vb2_buffer *in_vb,
			  struct vb2_buffer *out_vb)
{
	struct m2mtest_dev *dev = ctx->dev;
	struct m2mtest_q_data *q_data;
	u8 *p_in, *p_out;
	int x, y, t, w;
	int tile_w, bytes_left;
	int width, height, bytesperline;

	q_data = get_q_data(ctx, V4L2_BUF_TYPE_VIDEO_OUTPUT);

	width	= q_data->width;
	height	= q_data->height;
	bytesperline	= (q_data->width * q_data->fmt->depth) >> 3;

	p_in = vb2_plane_vaddr(in_vb, 0);
	p_out = vb2_plane_vaddr(out_vb, 0);
	if (!p_in || !p_out) {
		v4l2_err(&dev->v4l2_dev,
			 "Acquiring kernel pointers to buffers failed\n");
		return -EFAULT;
	}

	if (vb2_plane_size(in_vb, 0) > vb2_plane_size(out_vb, 0)) {
		v4l2_err(&dev->v4l2_dev, "Output buffer is too small\n");
		return -EINVAL;
	}

	tile_w = (width * (q_data[V4L2_M2M_DST].fmt->depth >> 3))
		/ MEM2MEM_NUM_TILES;
	bytes_left = bytesperline - tile_w * MEM2MEM_NUM_TILES;
	w = 0;

	switch (ctx->mode) {
	case MEM2MEM_HFLIP | MEM2MEM_VFLIP:
		p_out += bytesperline * height - bytes_left;
		for (y = 0; y < height; ++y) {
			for (t = 0; t < MEM2MEM_NUM_TILES; ++t) {
				if (w & 0x1) {
					for (x = 0; x < tile_w; ++x)
						*--p_out = *p_in++ +
							MEM2MEM_COLOR_STEP;
				} else {
					for (x = 0; x < tile_w; ++x)
						*--p_out = *p_in++ -
							MEM2MEM_COLOR_STEP;
				}
				++w;
			}
			p_in += bytes_left;
			p_out -= bytes_left;
		}
		break;

	case MEM2MEM_HFLIP:
		for (y = 0; y < height; ++y) {
			p_out += MEM2MEM_NUM_TILES * tile_w;
			for (t = 0; t < MEM2MEM_NUM_TILES; ++t) {
				if (w & 0x01) {
					for (x = 0; x < tile_w; ++x)
						*--p_out = *p_in++ +
							MEM2MEM_COLOR_STEP;
				} else {
					for (x = 0; x < tile_w; ++x)
						*--p_out = *p_in++ -
							MEM2MEM_COLOR_STEP;
				}
				++w;
			}
			p_in += bytes_left;
			p_out += bytesperline;
		}
		break;

	case MEM2MEM_VFLIP:
		p_out += bytesperline * (height - 1);
		for (y = 0; y < height; ++y) {
			for (t = 0; t < MEM2MEM_NUM_TILES; ++t) {
				if (w & 0x1) {
					for (x = 0; x < tile_w; ++x)
						*p_out++ = *p_in++ +
							MEM2MEM_COLOR_STEP;
				} else {
					for (x = 0; x < tile_w; ++x)
						*p_out++ = *p_in++ -
							MEM2MEM_COLOR_STEP;
				}
				++w;
			}
			p_in += bytes_left;
			p_out += bytes_left - 2 * bytesperline;
		}
		break;

	default:
		for (y = 0; y < height; ++y) {
			for (t = 0; t < MEM2MEM_NUM_TILES; ++t) {
				if (w & 0x1) {
					for (x = 0; x < tile_w; ++x)
						*p_out++ = *p_in++ +
							MEM2MEM_COLOR_STEP;
				} else {
					for (x = 0; x < tile_w; ++x)
						*p_out++ = *p_in++ -
							MEM2MEM_COLOR_STEP;
				}
				++w;
			}
			p_in += bytes_left;
			p_out += bytes_left;
		}
	}

	return 0;
}

static void schedule_irq(struct m2mtest_dev *dev, int msec_timeout)
{
	dprintk(dev, "Scheduling a simulated irq\n");
	mod_timer(&dev->timer, jiffies + msecs_to_jiffies(msec_timeout));
}

/*
 * mem2mem callbacks
 */

/**
 * job_ready() - check whether an instance is ready to be scheduled to run
 */
static int job_ready(void *priv)
{
	struct m2mtest_ctx *ctx = priv;

	if (v4l2_m2m_num_src_bufs_ready(ctx->m2m_ctx) < ctx->translen
	    || v4l2_m2m_num_dst_bufs_ready(ctx->m2m_ctx) < ctx->translen) {
		dprintk(ctx->dev, "Not enough buffers available\n");
		return 0;
	}

	return 1;
}

static void job_abort(void *priv)
{
	struct m2mtest_ctx *ctx = priv;

	/* Will cancel the transaction in the next interrupt handler */
	ctx->aborting = 1;
}

static void m2mtest_lock(void *priv)
{
	struct m2mtest_ctx *ctx = priv;
	struct m2mtest_dev *dev = ctx->dev;
	mutex_lock(&dev->dev_mutex);
}

static void m2mtest_unlock(void *priv)
{
	struct m2mtest_ctx *ctx = priv;
	struct m2mtest_dev *dev = ctx->dev;
	mutex_unlock(&dev->dev_mutex);
}


/* device_run() - prepares and starts the device
 *
 * This simulates all the immediate preparations required before starting
 * a device. This will be called by the framework when it decides to schedule
 * a particular instance.
 */
static void device_run(void *priv)
{
	struct m2mtest_ctx *ctx = priv;
	struct m2mtest_dev *dev = ctx->dev;
	struct vb2_buffer *src_buf, *dst_buf;

	src_buf = v4l2_m2m_next_src_buf(ctx->m2m_ctx);
	dst_buf = v4l2_m2m_next_dst_buf(ctx->m2m_ctx);

	device_process(ctx, src_buf, dst_buf);

	/* Run a timer, which simulates a hardware irq  */
	schedule_irq(dev, ctx->transtime);
}

static void device_isr(unsigned long priv)
{
	struct m2mtest_dev *m2mtest_dev = (struct m2mtest_dev *)priv;
	struct m2mtest_ctx *curr_ctx;
	struct vb2_buffer *src_vb, *dst_vb;
	unsigned long flags;

	curr_ctx = v4l2_m2m_get_curr_priv(m2mtest_dev->m2m_dev);

	if (NULL == curr_ctx) {
		printk(KERN_ERR
			"Instance released before the end of transaction\n");
		return;
	}

	src_vb = v4l2_m2m_src_buf_remove(curr_ctx->m2m_ctx);
	dst_vb = v4l2_m2m_dst_buf_remove(curr_ctx->m2m_ctx);

	curr_ctx->num_processed++;

	spin_lock_irqsave(&m2mtest_dev->irqlock, flags);
	v4l2_m2m_buf_done(src_vb, VB2_BUF_STATE_DONE);
	v4l2_m2m_buf_done(dst_vb, VB2_BUF_STATE_DONE);
	spin_unlock_irqrestore(&m2mtest_dev->irqlock, flags);

	if (curr_ctx->num_processed == curr_ctx->translen
	    || curr_ctx->aborting) {
		dprintk(curr_ctx->dev, "Finishing transaction\n");
		curr_ctx->num_processed = 0;
		v4l2_m2m_job_finish(m2mtest_dev->m2m_dev, curr_ctx->m2m_ctx);
	} else {
		device_run(curr_ctx);
	}
}

/*
 * video ioctls
 */
static int vidioc_querycap(struct file *file, void *priv,
			   struct v4l2_capability *cap)
{
	strncpy(cap->driver, MEM2MEM_NAME, sizeof(cap->driver) - 1);
	strncpy(cap->card, MEM2MEM_NAME, sizeof(cap->card) - 1);
	strlcpy(cap->bus_info, MEM2MEM_NAME, sizeof(cap->bus_info));
	cap->capabilities = V4L2_CAP_VIDEO_M2M | V4L2_CAP_STREAMING;
	cap->capabilities = cap->device_caps | V4L2_CAP_DEVICE_CAPS;
	return 0;
}

static int enum_fmt(struct v4l2_fmtdesc *f, u32 type)
{
	int i, num;
	struct m2mtest_fmt *fmt;

	num = 0;

	for (i = 0; i < NUM_FORMATS; ++i) {
		if (formats[i].types & type) {
			/* index-th format of type type found ? */
			if (num == f->index)
				break;
			/* Correct type but haven't reached our index yet,
			 * just increment per-type index */
			++num;
		}
	}

	if (i < NUM_FORMATS) {
		/* Format found */
		fmt = &formats[i];
		strncpy(f->description, fmt->name, sizeof(f->description) - 1);
		f->pixelformat = fmt->fourcc;
		return 0;
	}

	/* Format not found */
	return -EINVAL;
}

static int vidioc_enum_fmt_vid_cap(struct file *file, void *priv,
				   struct v4l2_fmtdesc *f)
{
	return enum_fmt(f, MEM2MEM_CAPTURE);
}

static int vidioc_enum_fmt_vid_out(struct file *file, void *priv,
				   struct v4l2_fmtdesc *f)
{
	return enum_fmt(f, MEM2MEM_OUTPUT);
}

static int vidioc_g_fmt(struct m2mtest_ctx *ctx, struct v4l2_format *f)
{
	struct vb2_queue *vq;
	struct m2mtest_q_data *q_data;

	vq = v4l2_m2m_get_vq(ctx->m2m_ctx, f->type);
	if (!vq)
		return -EINVAL;

	q_data = get_q_data(ctx, f->type);

	f->fmt.pix.width	= q_data->width;
	f->fmt.pix.height	= q_data->height;
	f->fmt.pix.field	= V4L2_FIELD_NONE;
	f->fmt.pix.pixelformat	= q_data->fmt->fourcc;
	f->fmt.pix.bytesperline	= (q_data->width * q_data->fmt->depth) >> 3;
	f->fmt.pix.sizeimage	= q_data->sizeimage;
	f->fmt.pix.colorspace	= ctx->colorspace;

	return 0;
}

static int vidioc_g_fmt_vid_out(struct file *file, void *priv,
				struct v4l2_format *f)
{
	return vidioc_g_fmt(file2ctx(file), f);
}

static int vidioc_g_fmt_vid_cap(struct file *file, void *priv,
				struct v4l2_format *f)
{
	return vidioc_g_fmt(file2ctx(file), f);
}

static int vidioc_try_fmt(struct v4l2_format *f, struct m2mtest_fmt *fmt)
{
	enum v4l2_field field;

	field = f->fmt.pix.field;

	if (field == V4L2_FIELD_ANY)
		field = V4L2_FIELD_NONE;
	else if (V4L2_FIELD_NONE != field)
		return -EINVAL;

	/* V4L2 specification suggests the driver corrects the format struct
	 * if any of the dimensions is unsupported */
	f->fmt.pix.field = field;

	if (f->fmt.pix.height < MIN_H)
		f->fmt.pix.height = MIN_H;
	else if (f->fmt.pix.height > MAX_H)
		f->fmt.pix.height = MAX_H;

	if (f->fmt.pix.width < MIN_W)
		f->fmt.pix.width = MIN_W;
	else if (f->fmt.pix.width > MAX_W)
		f->fmt.pix.width = MAX_W;

	f->fmt.pix.width &= ~DIM_ALIGN_MASK;
	f->fmt.pix.bytesperline = (f->fmt.pix.width * fmt->depth) >> 3;
	f->fmt.pix.sizeimage = f->fmt.pix.height * f->fmt.pix.bytesperline;

	return 0;
}

static int vidioc_try_fmt_vid_cap(struct file *file, void *priv,
				  struct v4l2_format *f)
{
	struct m2mtest_fmt *fmt;
	struct m2mtest_ctx *ctx = file2ctx(file);

	fmt = find_format(f);
	if (!fmt || !(fmt->types & MEM2MEM_CAPTURE)) {
		v4l2_err(&ctx->dev->v4l2_dev,
			 "Fourcc format (0x%08x) invalid.\n",
			 f->fmt.pix.pixelformat);
		return -EINVAL;
	}
	f->fmt.pix.colorspace = ctx->colorspace;

	return vidioc_try_fmt(f, fmt);
}

static int vidioc_try_fmt_vid_out(struct file *file, void *priv,
				  struct v4l2_format *f)
{
	struct m2mtest_fmt *fmt;
	struct m2mtest_ctx *ctx = file2ctx(file);

	fmt = find_format(f);
	if (!fmt || !(fmt->types & MEM2MEM_OUTPUT)) {
		v4l2_err(&ctx->dev->v4l2_dev,
			 "Fourcc format (0x%08x) invalid.\n",
			 f->fmt.pix.pixelformat);
		return -EINVAL;
	}
	if (!f->fmt.pix.colorspace)
		f->fmt.pix.colorspace = V4L2_COLORSPACE_REC709;

	return vidioc_try_fmt(f, fmt);
}

static int vidioc_s_fmt(struct m2mtest_ctx *ctx, struct v4l2_format *f)
{
	struct m2mtest_q_data *q_data;
	struct vb2_queue *vq;

	vq = v4l2_m2m_get_vq(ctx->m2m_ctx, f->type);
	if (!vq)
		return -EINVAL;

	q_data = get_q_data(ctx, f->type);
	if (!q_data)
		return -EINVAL;

	if (vb2_is_busy(vq)) {
		v4l2_err(&ctx->dev->v4l2_dev, "%s queue busy\n", __func__);
		return -EBUSY;
	}

	q_data->fmt		= find_format(f);
	q_data->width		= f->fmt.pix.width;
	q_data->height		= f->fmt.pix.height;
	q_data->sizeimage	= q_data->width * q_data->height
				* q_data->fmt->depth >> 3;

	dprintk(ctx->dev,
		"Setting format for type %d, wxh: %dx%d, fmt: %d\n",
		f->type, q_data->width, q_data->height, q_data->fmt->fourcc);

	return 0;
}

static int vidioc_s_fmt_vid_cap(struct file *file, void *priv,
				struct v4l2_format *f)
{
	int ret;

	ret = vidioc_try_fmt_vid_cap(file, priv, f);
	if (ret)
		return ret;

	return vidioc_s_fmt(file2ctx(file), f);
}

static int vidioc_s_fmt_vid_out(struct file *file, void *priv,
				struct v4l2_format *f)
{
	struct m2mtest_ctx *ctx = file2ctx(file);
	int ret;

	ret = vidioc_try_fmt_vid_out(file, priv, f);
	if (ret)
		return ret;

	ret = vidioc_s_fmt(file2ctx(file), f);
	if (!ret)
		ctx->colorspace = f->fmt.pix.colorspace;
	return ret;
}

static int vidioc_reqbufs(struct file *file, void *priv,
			  struct v4l2_requestbuffers *reqbufs)
{
	struct m2mtest_ctx *ctx = file2ctx(file);

	return v4l2_m2m_reqbufs(file, ctx->m2m_ctx, reqbufs);
}

static int vidioc_querybuf(struct file *file, void *priv,
			   struct v4l2_buffer *buf)
{
	struct m2mtest_ctx *ctx = file2ctx(file);

	return v4l2_m2m_querybuf(file, ctx->m2m_ctx, buf);
}

static int vidioc_qbuf(struct file *file, void *priv, struct v4l2_buffer *buf)
{
	struct m2mtest_ctx *ctx = file2ctx(file);

	return v4l2_m2m_qbuf(file, ctx->m2m_ctx, buf);
}

static int vidioc_dqbuf(struct file *file, void *priv, struct v4l2_buffer *buf)
{
	struct m2mtest_ctx *ctx = file2ctx(file);

	return v4l2_m2m_dqbuf(file, ctx->m2m_ctx, buf);
}

static int vidioc_streamon(struct file *file, void *priv,
			   enum v4l2_buf_type type)
{
	struct m2mtest_ctx *ctx = file2ctx(file);

	return v4l2_m2m_streamon(file, ctx->m2m_ctx, type);
}

static int vidioc_streamoff(struct file *file, void *priv,
			    enum v4l2_buf_type type)
{
	struct m2mtest_ctx *ctx = file2ctx(file);

	return v4l2_m2m_streamoff(file, ctx->m2m_ctx, type);
}

static int m2mtest_s_ctrl(struct v4l2_ctrl *ctrl)
{
	struct m2mtest_ctx *ctx =
		container_of(ctrl->handler, struct m2mtest_ctx, hdl);

	switch (ctrl->id) {
	case V4L2_CID_HFLIP:
		if (ctrl->val)
			ctx->mode |= MEM2MEM_HFLIP;
		else
			ctx->mode &= ~MEM2MEM_HFLIP;
		break;

	case V4L2_CID_VFLIP:
		if (ctrl->val)
			ctx->mode |= MEM2MEM_VFLIP;
		else
			ctx->mode &= ~MEM2MEM_VFLIP;
		break;

	case V4L2_CID_TRANS_TIME_MSEC:
		ctx->transtime = ctrl->val;
		break;

	case V4L2_CID_TRANS_NUM_BUFS:
		ctx->translen = ctrl->val;
		break;

	default:
		v4l2_err(&ctx->dev->v4l2_dev, "Invalid control\n");
		return -EINVAL;
	}

	return 0;
}

static const struct v4l2_ctrl_ops m2mtest_ctrl_ops = {
	.s_ctrl = m2mtest_s_ctrl,
};


static const struct v4l2_ioctl_ops m2mtest_ioctl_ops = {
	.vidioc_querycap	= vidioc_querycap,

	.vidioc_enum_fmt_vid_cap = vidioc_enum_fmt_vid_cap,
	.vidioc_g_fmt_vid_cap	= vidioc_g_fmt_vid_cap,
	.vidioc_try_fmt_vid_cap	= vidioc_try_fmt_vid_cap,
	.vidioc_s_fmt_vid_cap	= vidioc_s_fmt_vid_cap,

	.vidioc_enum_fmt_vid_out = vidioc_enum_fmt_vid_out,
	.vidioc_g_fmt_vid_out	= vidioc_g_fmt_vid_out,
	.vidioc_try_fmt_vid_out	= vidioc_try_fmt_vid_out,
	.vidioc_s_fmt_vid_out	= vidioc_s_fmt_vid_out,

	.vidioc_reqbufs		= vidioc_reqbufs,
	.vidioc_querybuf	= vidioc_querybuf,

	.vidioc_qbuf		= vidioc_qbuf,
	.vidioc_dqbuf		= vidioc_dqbuf,

	.vidioc_streamon	= vidioc_streamon,
	.vidioc_streamoff	= vidioc_streamoff,
	.vidioc_subscribe_event = v4l2_ctrl_subscribe_event,
	.vidioc_unsubscribe_event = v4l2_event_unsubscribe,
};


/*
 * Queue operations
 */

static int m2mtest_queue_setup(struct vb2_queue *vq,
				const struct v4l2_format *fmt,
				unsigned int *nbuffers, unsigned int *nplanes,
				unsigned int sizes[], void *alloc_ctxs[])
{
	struct m2mtest_ctx *ctx = vb2_get_drv_priv(vq);
	struct m2mtest_q_data *q_data;
	unsigned int size, count = *nbuffers;

	q_data = get_q_data(ctx, vq->type);

	size = q_data->width * q_data->height * q_data->fmt->depth >> 3;

	while (size * count > MEM2MEM_VID_MEM_LIMIT)
		(count)--;

	*nplanes = 1;
	*nbuffers = count;
	sizes[0] = size;

	/*
	 * videobuf2-vmalloc allocator is context-less so no need to set
	 * alloc_ctxs array.
	 */

	dprintk(ctx->dev, "get %d buffer(s) of size %d each.\n", count, size);

	return 0;
}

static int m2mtest_buf_prepare(struct vb2_buffer *vb)
{
	struct m2mtest_ctx *ctx = vb2_get_drv_priv(vb->vb2_queue);
	struct m2mtest_q_data *q_data;

	dprintk(ctx->dev, "type: %d\n", vb->vb2_queue->type);

	q_data = get_q_data(ctx, vb->vb2_queue->type);

	if (vb2_plane_size(vb, 0) < q_data->sizeimage) {
		dprintk(ctx->dev, "%s data will not fit into plane (%lu < %lu)\n",
				__func__, vb2_plane_size(vb, 0), (long)q_data->sizeimage);
		return -EINVAL;
	}

	vb2_set_plane_payload(vb, 0, q_data->sizeimage);

	return 0;
}

static void m2mtest_buf_queue(struct vb2_buffer *vb)
{
	struct m2mtest_ctx *ctx = vb2_get_drv_priv(vb->vb2_queue);
	v4l2_m2m_buf_queue(ctx->m2m_ctx, vb);
}

static void m2mtest_wait_prepare(struct vb2_queue *q)
{
	struct m2mtest_ctx *ctx = vb2_get_drv_priv(q);
	m2mtest_unlock(ctx);
}

static void m2mtest_wait_finish(struct vb2_queue *q)
{
	struct m2mtest_ctx *ctx = vb2_get_drv_priv(q);
	m2mtest_lock(ctx);
}

static struct vb2_ops m2mtest_qops = {
	.queue_setup	 = m2mtest_queue_setup,
	.buf_prepare	 = m2mtest_buf_prepare,
	.buf_queue	 = m2mtest_buf_queue,
	.wait_prepare	 = m2mtest_wait_prepare,
	.wait_finish	 = m2mtest_wait_finish,
};

static int queue_init(void *priv, struct vb2_queue *src_vq, struct vb2_queue *dst_vq)
{
	struct m2mtest_ctx *ctx = priv;
	int ret;

	memset(src_vq, 0, sizeof(*src_vq));
	src_vq->type = V4L2_BUF_TYPE_VIDEO_OUTPUT;
	src_vq->io_modes = VB2_MMAP;
	src_vq->drv_priv = ctx;
	src_vq->buf_struct_size = sizeof(struct v4l2_m2m_buffer);
	src_vq->ops = &m2mtest_qops;
	src_vq->mem_ops = &vb2_vmalloc_memops;

	ret = vb2_queue_init(src_vq);
	if (ret)
		return ret;

	memset(dst_vq, 0, sizeof(*dst_vq));
	dst_vq->type = V4L2_BUF_TYPE_VIDEO_CAPTURE;
	dst_vq->io_modes = VB2_MMAP;
	dst_vq->drv_priv = ctx;
	dst_vq->buf_struct_size = sizeof(struct v4l2_m2m_buffer);
	dst_vq->ops = &m2mtest_qops;
	dst_vq->mem_ops = &vb2_vmalloc_memops;

	return vb2_queue_init(dst_vq);
}

static const struct v4l2_ctrl_config m2mtest_ctrl_trans_time_msec = {
	.ops = &m2mtest_ctrl_ops,
	.id = V4L2_CID_TRANS_TIME_MSEC,
	.name = "Transaction Time (msec)",
	.type = V4L2_CTRL_TYPE_INTEGER,
	.def = 1001,
	.min = 1,
	.max = 10001,
	.step = 100,
};

static const struct v4l2_ctrl_config m2mtest_ctrl_trans_num_bufs = {
	.ops = &m2mtest_ctrl_ops,
	.id = V4L2_CID_TRANS_NUM_BUFS,
	.name = "Buffers Per Transaction",
	.type = V4L2_CTRL_TYPE_INTEGER,
	.def = 1,
	.min = 1,
	.max = MEM2MEM_DEF_NUM_BUFS,
	.step = 1,
};

/*
 * File operations
 */
static int m2mtest_open(struct file *file)
{
	struct m2mtest_dev *dev = video_drvdata(file);
	struct m2mtest_ctx *ctx = NULL;
	struct v4l2_ctrl_handler *hdl;

	ctx = kzalloc(sizeof *ctx, GFP_KERNEL);
	if (!ctx)
		return -ENOMEM;

	v4l2_fh_init(&ctx->fh, video_devdata(file));
	file->private_data = &ctx->fh;
	ctx->dev = dev;
	hdl = &ctx->hdl;
	v4l2_ctrl_handler_init(hdl, 4);
	v4l2_ctrl_new_std(hdl, &m2mtest_ctrl_ops, V4L2_CID_HFLIP, 0, 1, 1, 0);
	v4l2_ctrl_new_std(hdl, &m2mtest_ctrl_ops, V4L2_CID_VFLIP, 0, 1, 1, 0);
	v4l2_ctrl_new_custom(hdl, &m2mtest_ctrl_trans_time_msec, NULL);
	v4l2_ctrl_new_custom(hdl, &m2mtest_ctrl_trans_num_bufs, NULL);
	if (hdl->error) {
		int err = hdl->error;

		v4l2_ctrl_handler_free(hdl);
		return err;
	}
	ctx->fh.ctrl_handler = hdl;
	v4l2_ctrl_handler_setup(hdl);

	ctx->q_data[V4L2_M2M_SRC].fmt = &formats[0];
	ctx->q_data[V4L2_M2M_SRC].width = 640;
	ctx->q_data[V4L2_M2M_SRC].height = 480;
	ctx->q_data[V4L2_M2M_SRC].sizeimage =
		ctx->q_data[V4L2_M2M_SRC].width *
		ctx->q_data[V4L2_M2M_SRC].height *
		(ctx->q_data[V4L2_M2M_SRC].fmt->depth >> 3);
	ctx->q_data[V4L2_M2M_DST] = ctx->q_data[V4L2_M2M_SRC];
	ctx->colorspace = V4L2_COLORSPACE_REC709;

	ctx->q_data[V4L2_M2M_SRC].fmt = &formats[0];
	ctx->q_data[V4L2_M2M_DST].fmt = &formats[0];

	ctx->m2m_ctx = v4l2_m2m_ctx_init(dev->m2m_dev, ctx, &queue_init);

	if (IS_ERR(ctx->m2m_ctx)) {
		int ret = PTR_ERR(ctx->m2m_ctx);

		v4l2_ctrl_handler_free(hdl);
		kfree(ctx);
		return ret;
	}

	v4l2_fh_add(&ctx->fh);
	atomic_inc(&dev->num_inst);

	dprintk(dev, "Created instance %p, m2m_ctx: %p\n", ctx, ctx->m2m_ctx);

	return 0;
}

static int m2mtest_release(struct file *file)
{
	struct m2mtest_dev *dev = video_drvdata(file);
	struct m2mtest_ctx *ctx = file2ctx(file);

	dprintk(dev, "Releasing instance %p\n", ctx);

	v4l2_fh_del(&ctx->fh);
	v4l2_fh_exit(&ctx->fh);
	v4l2_ctrl_handler_free(&ctx->hdl);
	v4l2_m2m_ctx_release(ctx->m2m_ctx);
	kfree(ctx);

	atomic_dec(&dev->num_inst);

	return 0;
}

static unsigned int m2mtest_poll(struct file *file,
				 struct poll_table_struct *wait)
{
	struct m2mtest_ctx *ctx = file2ctx(file);

	return v4l2_m2m_poll(file, ctx->m2m_ctx, wait);
}

static int m2mtest_mmap(struct file *file, struct vm_area_struct *vma)
{
	struct m2mtest_ctx *ctx = file2ctx(file);

	return v4l2_m2m_mmap(file, ctx->m2m_ctx, vma);
}

static const struct v4l2_file_operations m2mtest_fops = {
	.owner		= THIS_MODULE,
	.open		= m2mtest_open,
	.release	= m2mtest_release,
	.poll		= m2mtest_poll,
	.unlocked_ioctl	= video_ioctl2,
	.mmap		= m2mtest_mmap,
};

static struct video_device m2mtest_videodev = {
	.name		= MEM2MEM_NAME,
	.fops		= &m2mtest_fops,
	.ioctl_ops	= &m2mtest_ioctl_ops,
	.minor		= -1,
	.release	= video_device_release,
};

static struct v4l2_m2m_ops m2m_ops = {
	.device_run	= device_run,
	.job_ready	= job_ready,
	.job_abort	= job_abort,
	.lock		= m2mtest_lock,
	.unlock		= m2mtest_unlock,
};

static int m2mtest_probe(struct platform_device *pdev)
{
	struct m2mtest_dev *dev;
	struct video_device *vfd;
	int ret;

	dev = kzalloc(sizeof *dev, GFP_KERNEL);
	if (!dev)
		return -ENOMEM;

	spin_lock_init(&dev->irqlock);

	ret = v4l2_device_register(&pdev->dev, &dev->v4l2_dev);
	if (ret)
		goto free_dev;

	atomic_set(&dev->num_inst, 0);
	mutex_init(&dev->dev_mutex);

	vfd = video_device_alloc();
	if (!vfd) {
		v4l2_err(&dev->v4l2_dev, "Failed to allocate video device\n");
		ret = -ENOMEM;
		goto unreg_dev;
	}

	*vfd = m2mtest_videodev;
	/* Locking in file operations other than ioctl should be done
	   by the driver, not the V4L2 core.
	   This driver needs auditing so that this flag can be removed. */
	set_bit(V4L2_FL_LOCK_ALL_FOPS, &vfd->flags);
	vfd->lock = &dev->dev_mutex;

	ret = video_register_device(vfd, VFL_TYPE_GRABBER, 0);
	if (ret) {
		v4l2_err(&dev->v4l2_dev, "Failed to register video device\n");
		goto rel_vdev;
	}

	video_set_drvdata(vfd, dev);
	snprintf(vfd->name, sizeof(vfd->name), "%s", m2mtest_videodev.name);
	dev->vfd = vfd;
	v4l2_info(&dev->v4l2_dev, MEM2MEM_TEST_MODULE_NAME
			"Device registered as /dev/video%d\n", vfd->num);

	setup_timer(&dev->timer, device_isr, (long)dev);
	platform_set_drvdata(pdev, dev);

	dev->m2m_dev = v4l2_m2m_init(&m2m_ops);
	if (IS_ERR(dev->m2m_dev)) {
		v4l2_err(&dev->v4l2_dev, "Failed to init mem2mem device\n");
		ret = PTR_ERR(dev->m2m_dev);
		goto err_m2m;
	}

	return 0;

	v4l2_m2m_release(dev->m2m_dev);
err_m2m:
	video_unregister_device(dev->vfd);
rel_vdev:
	video_device_release(vfd);
unreg_dev:
	v4l2_device_unregister(&dev->v4l2_dev);
free_dev:
	kfree(dev);

	return ret;
}

static int m2mtest_remove(struct platform_device *pdev)
{
	struct m2mtest_dev *dev =
		(struct m2mtest_dev *)platform_get_drvdata(pdev);

	v4l2_info(&dev->v4l2_dev, "Removing " MEM2MEM_TEST_MODULE_NAME);
	v4l2_m2m_release(dev->m2m_dev);
	del_timer_sync(&dev->timer);
	video_unregister_device(dev->vfd);
	v4l2_device_unregister(&dev->v4l2_dev);
	kfree(dev);

	return 0;
}

static struct platform_driver m2mtest_pdrv = {
	.probe		= m2mtest_probe,
	.remove		= m2mtest_remove,
	.driver		= {
		.name	= MEM2MEM_NAME,
		.owner	= THIS_MODULE,
	},
};

static void __exit m2mtest_exit(void)
{
	platform_driver_unregister(&m2mtest_pdrv);
	platform_device_unregister(&m2mtest_pdev);
}

static int __init m2mtest_init(void)
{
	int ret;

	ret = platform_device_register(&m2mtest_pdev);
	if (ret)
		return ret;

	ret = platform_driver_register(&m2mtest_pdrv);
	if (ret)
		platform_device_unregister(&m2mtest_pdev);

	return 0;
}

module_init(m2mtest_init);
module_exit(m2mtest_exit);
<|MERGE_RESOLUTION|>--- conflicted
+++ resolved
@@ -118,37 +118,8 @@
 	V4L2_M2M_DST = 1,
 };
 
-<<<<<<< HEAD
-#define V4L2_CID_TRANS_TIME_MSEC	V4L2_CID_PRIVATE_BASE
-#define V4L2_CID_TRANS_NUM_BUFS		(V4L2_CID_PRIVATE_BASE + 1)
-
-static struct v4l2_queryctrl m2mtest_ctrls[] = {
-	{
-		.id		= V4L2_CID_TRANS_TIME_MSEC,
-		.type		= V4L2_CTRL_TYPE_INTEGER,
-		.name		= "Transaction time (msec)",
-		.minimum	= 1,
-		.maximum	= 10000,
-		.step		= 100,
-		.default_value	= 1000,
-		.flags		= 0,
-	}, {
-		.id		= V4L2_CID_TRANS_NUM_BUFS,
-		.type		= V4L2_CTRL_TYPE_INTEGER,
-		.name		= "Buffers per transaction",
-		.minimum	= 1,
-		.maximum	= MEM2MEM_DEF_NUM_BUFS,
-		.step		= 1,
-		.default_value	= 1,
-		.flags		= 0,
-	},
-};
-
-#define NUM_FORMATS ARRAY_SIZE(formats)
-=======
 #define V4L2_CID_TRANS_TIME_MSEC	(V4L2_CID_USER_BASE + 0x1000)
 #define V4L2_CID_TRANS_NUM_BUFS		(V4L2_CID_USER_BASE + 0x1001)
->>>>>>> 28c42c28
 
 static struct m2mtest_fmt *find_format(struct v4l2_format *f)
 {
@@ -208,26 +179,7 @@
 	struct m2mtest_q_data   q_data[2];
 };
 
-<<<<<<< HEAD
-static struct m2mtest_q_data *get_q_data(struct m2mtest_ctx *ctx,
-					 enum v4l2_buf_type type)
-{
-	switch (type) {
-	case V4L2_BUF_TYPE_VIDEO_OUTPUT:
-		return &ctx->q_data[V4L2_M2M_SRC];
-	case V4L2_BUF_TYPE_VIDEO_CAPTURE:
-		return &ctx->q_data[V4L2_M2M_DST];
-	default:
-		BUG();
-	}
-	return NULL;
-}
-
-
-static struct v4l2_queryctrl *get_ctrl(int id)
-=======
 static inline struct m2mtest_ctx *file2ctx(struct file *file)
->>>>>>> 28c42c28
 {
 	return container_of(file->private_data, struct m2mtest_ctx, fh);
 }
@@ -972,9 +924,6 @@
 	ctx->q_data[V4L2_M2M_DST] = ctx->q_data[V4L2_M2M_SRC];
 	ctx->colorspace = V4L2_COLORSPACE_REC709;
 
-	ctx->q_data[V4L2_M2M_SRC].fmt = &formats[0];
-	ctx->q_data[V4L2_M2M_DST].fmt = &formats[0];
-
 	ctx->m2m_ctx = v4l2_m2m_ctx_init(dev->m2m_dev, ctx, &queue_init);
 
 	if (IS_ERR(ctx->m2m_ctx)) {
