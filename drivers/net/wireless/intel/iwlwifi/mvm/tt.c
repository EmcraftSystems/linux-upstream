--- conflicted
+++ resolved
@@ -792,18 +792,10 @@
 	struct iwl_mvm *mvm = (struct iwl_mvm *)(cdev->devdata);
 	int ret;
 
-<<<<<<< HEAD
-=======
+	mutex_lock(&mvm->mutex);
+
 	if (!iwl_mvm_firmware_running(mvm) ||
 	    mvm->cur_ucode != IWL_UCODE_REGULAR) {
-		ret = -EIO;
-		goto unlock;
-	}
-
->>>>>>> 0ae0bb3f
-	mutex_lock(&mvm->mutex);
-
-	if (!mvm->ucode_loaded || !(mvm->cur_ucode == IWL_UCODE_REGULAR)) {
 		ret = -EIO;
 		goto unlock;
 	}
