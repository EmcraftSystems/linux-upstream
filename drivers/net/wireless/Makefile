#
# Makefile for the Linux Wireless network device drivers.
#

obj-$(CONFIG_WLAN_VENDOR_ADMTEK) += admtek/
obj-$(CONFIG_WLAN_VENDOR_ATH) += ath/
obj-$(CONFIG_WLAN_VENDOR_ATMEL) += atmel/
obj-$(CONFIG_WLAN_VENDOR_BROADCOM) += broadcom/
obj-$(CONFIG_WLAN_VENDOR_CISCO) += cisco/
obj-$(CONFIG_WLAN_VENDOR_INTEL) += intel/
obj-$(CONFIG_WLAN_VENDOR_INTERSIL) += intersil/
obj-$(CONFIG_WLAN_VENDOR_MARVELL) += marvell/
obj-$(CONFIG_WLAN_VENDOR_MEDIATEK) += mediatek/
obj-$(CONFIG_WLAN_VENDOR_RALINK) += ralink/
obj-$(CONFIG_WLAN_VENDOR_REALTEK) += realtek/
obj-$(CONFIG_WLAN_VENDOR_RSI) += rsi/
obj-$(CONFIG_WLAN_VENDOR_ST) += st/
obj-$(CONFIG_WLAN_VENDOR_TI) += ti/
obj-$(CONFIG_WLAN_VENDOR_ZYDAS) += zydas/

# 16-bit wireless PCMCIA client drivers
obj-$(CONFIG_PCMCIA_RAYCS)	+= ray_cs.o
obj-$(CONFIG_PCMCIA_WL3501)	+= wl3501_cs.o

obj-$(CONFIG_USB_NET_RNDIS_WLAN)	+= rndis_wlan.o

<<<<<<< HEAD
obj-$(CONFIG_USB_ZD1201)	+= zd1201.o
obj-$(CONFIG_LIBERTAS)		+= libertas/

obj-$(CONFIG_LIBERTAS_THINFIRM)	+= libertas_tf/

obj-$(CONFIG_ADM8211)	+= adm8211.o

obj-$(CONFIG_MWL8K)	+= mwl8k.o

obj-$(CONFIG_IWLWIFI)	+= iwlwifi/
obj-$(CONFIG_IWLEGACY)	+= iwlegacy/
obj-$(CONFIG_RT2X00)	+= rt2x00/

obj-$(CONFIG_WL_MEDIATEK)	+= mediatek/

obj-$(CONFIG_P54_COMMON)	+= p54/

obj-$(CONFIG_ATH_CARDS)		+= ath/

obj-$(CONFIG_MAC80211_HWSIM)	+= mac80211_hwsim.o

obj-$(CONFIG_WL_TI)	+= ti/

obj-$(CONFIG_MWIFIEX)	+= mwifiex/

obj-$(CONFIG_BRCMFMAC)	+= brcm80211/
obj-$(CONFIG_BRCMSMAC)	+= brcm80211/

obj-$(CONFIG_CW1200)	+= cw1200/
obj-$(CONFIG_RSI_91X)	+= rsi/

obj-$(CONFIG_EC19D)	+= ec19d/
=======
obj-$(CONFIG_MAC80211_HWSIM)	+= mac80211_hwsim.o
>>>>>>> b562e44f
<|MERGE_RESOLUTION|>--- conflicted
+++ resolved
@@ -24,39 +24,5 @@
 
 obj-$(CONFIG_USB_NET_RNDIS_WLAN)	+= rndis_wlan.o
 
-<<<<<<< HEAD
-obj-$(CONFIG_USB_ZD1201)	+= zd1201.o
-obj-$(CONFIG_LIBERTAS)		+= libertas/
-
-obj-$(CONFIG_LIBERTAS_THINFIRM)	+= libertas_tf/
-
-obj-$(CONFIG_ADM8211)	+= adm8211.o
-
-obj-$(CONFIG_MWL8K)	+= mwl8k.o
-
-obj-$(CONFIG_IWLWIFI)	+= iwlwifi/
-obj-$(CONFIG_IWLEGACY)	+= iwlegacy/
-obj-$(CONFIG_RT2X00)	+= rt2x00/
-
-obj-$(CONFIG_WL_MEDIATEK)	+= mediatek/
-
-obj-$(CONFIG_P54_COMMON)	+= p54/
-
-obj-$(CONFIG_ATH_CARDS)		+= ath/
-
 obj-$(CONFIG_MAC80211_HWSIM)	+= mac80211_hwsim.o
-
-obj-$(CONFIG_WL_TI)	+= ti/
-
-obj-$(CONFIG_MWIFIEX)	+= mwifiex/
-
-obj-$(CONFIG_BRCMFMAC)	+= brcm80211/
-obj-$(CONFIG_BRCMSMAC)	+= brcm80211/
-
-obj-$(CONFIG_CW1200)	+= cw1200/
-obj-$(CONFIG_RSI_91X)	+= rsi/
-
-obj-$(CONFIG_EC19D)	+= ec19d/
-=======
-obj-$(CONFIG_MAC80211_HWSIM)	+= mac80211_hwsim.o
->>>>>>> b562e44f
+obj-$(CONFIG_EC19D)	+= ec19d/