/*
 * drivers/net/phy/smsc.c
 *
 * Driver for SMSC PHYs
 *
 * Author: Herbert Valerio Riedel
 *
 * Copyright (c) 2006 Herbert Valerio Riedel <hvr@gnu.org>
 *
 * This program is free software; you can redistribute  it and/or modify it
 * under  the terms of  the GNU General  Public License as published by the
 * Free Software Foundation;  either version 2 of the  License, or (at your
 * option) any later version.
 *
 * Support added for SMSC LAN8187 and LAN8700 by steve.glendinning@shawell.net
 *
 */

#include <linux/kernel.h>
#include <linux/module.h>
#include <linux/mii.h>
#include <linux/ethtool.h>
#include <linux/phy.h>
#include <linux/netdevice.h>
#include <linux/smscphy.h>
#include <linux/mdio.h>
#include <linux/of.h>
#include <linux/of_gpio.h>

struct smsc_private {
	int wol_supported;
	int int_irq;
};

static const int smsc_match_cable_length_lookup[16] = {
	 0,   0,   0,   0,
	 6,  17,  27,  38,
	49,  59,  70,  81,
	91, 102, 113, 123
};

static const char smsc_gstrings[][ETH_GSTRING_LEN] = {
	"TX cable match\t",
	"TX cable opened\t",
	"TX cable shorted",
	"TX length (if match)",
	"TX distance to fault",
	"RX cable match\t",
	"RX cable opened\t",
	"RX cable shorted",
	"RX length (if match)",
	"RX distance to fault",
};

#define SMSC_TEST_LEN		ARRAY_SIZE(smsc_gstrings)
#define SMSC_STRINGS_LEN	(SMSC_TEST_LEN * ETH_GSTRING_LEN)

static int mmd_set_addr(struct phy_device *phydev, int dev, int reg)
{
	int rc = phy_write(phydev, MII_LAN83C185_MMD_CONTROL,
			   MII_LAN83C185_MMD_CONTROL_FUNC_ADDRESS | dev);
	if (rc < 0)
		return rc;

	rc = phy_write(phydev, MII_LAN83C185_MMD_ACCESS, reg);
	if (rc < 0)
		return rc;

	rc = phy_write(phydev, MII_LAN83C185_MMD_CONTROL,
		       MII_LAN83C185_MMD_CONTROL_FUNC_DATA | dev);

	return rc;
}

static int mmd_write(struct phy_device *phydev, int dev, int reg, int val)
{
	int rc = mmd_set_addr(phydev, dev, reg);
	if (rc < 0)
		return rc;

	rc = phy_write(phydev, MII_LAN83C185_MMD_ACCESS, val);

	return rc;
}

static int mmd_read(struct phy_device *phydev, int dev, int reg)
{
	int rc = mmd_set_addr(phydev, dev, reg);
	if (rc < 0)
		return rc;

	rc = phy_read(phydev, MII_LAN83C185_MMD_ACCESS);

	return rc;
}

struct smsc_phy_priv {
	bool energy_enable;
};

static int smsc_phy_config_intr(struct phy_device *phydev)
{
	int rc = phy_write (phydev, MII_LAN83C185_IM,
			((PHY_INTERRUPT_ENABLED == phydev->interrupts)
			? MII_LAN83C185_ISF_INT_PHYLIB_EVENTS
			: 0));

	return rc < 0 ? rc : 0;
}

static int smsc_phy_ack_interrupt(struct phy_device *phydev)
{
	int rc = phy_read (phydev, MII_LAN83C185_ISF);

	return rc < 0 ? rc : 0;
}

static int smsc_phy_config_init(struct phy_device *phydev)
{
	struct smsc_phy_priv *priv = phydev->priv;

	int rc = phy_read(phydev, MII_LAN83C185_CTRL_STATUS);

	if (rc < 0)
		return rc;

	if (priv->energy_enable) {
		/* Enable energy detect mode for this SMSC Transceivers */
		rc = phy_write(phydev, MII_LAN83C185_CTRL_STATUS,
			       rc | MII_LAN83C185_EDPWRDOWN);
		if (rc < 0)
			return rc;
	}

	return smsc_phy_ack_interrupt(phydev);
}

static int smsc_phy_reset(struct phy_device *phydev)
{
	int rc = phy_read(phydev, MII_LAN83C185_SPECIAL_MODES);
	if (rc < 0)
		return rc;

	/* If the SMSC PHY is in power down mode, then set it
	 * in all capable mode before using it.
	 */
	if ((rc & MII_LAN83C185_MODE_MASK) == MII_LAN83C185_MODE_POWERDOWN) {
		int timeout = 50000;

		/* set "all capable" mode and reset the phy */
		rc |= MII_LAN83C185_MODE_ALL;
		phy_write(phydev, MII_LAN83C185_SPECIAL_MODES, rc);
		phy_write(phydev, MII_BMCR, BMCR_RESET);

		/* wait end of reset (max 500 ms) */
		do {
			udelay(10);
			if (timeout-- == 0)
				return -1;
			rc = phy_read(phydev, MII_BMCR);
		} while (rc & BMCR_RESET);
	}
	return 0;
}

static int lan911x_config_init(struct phy_device *phydev)
{
	return smsc_phy_ack_interrupt(phydev);
}

/*
 * The LAN87xx suffers from rare absence of the ENERGYON-bit when Ethernet cable
 * plugs in while LAN87xx is in Energy Detect Power-Down mode. This leads to
 * unstable detection of plugging in Ethernet cable.
 * This workaround disables Energy Detect Power-Down mode and waiting for
 * response on link pulses to detect presence of plugged Ethernet cable.
 * The Energy Detect Power-Down mode is enabled again in the end of procedure to
 * save approximately 220 mW of power if cable is unplugged.
 */
static int lan87xx_read_status(struct phy_device *phydev)
{
	struct smsc_phy_priv *priv = phydev->priv;

	int err = genphy_read_status(phydev);

	if (!phydev->link && priv->energy_enable) {
		int i;

		/* Disable EDPD to wake up PHY */
		int rc = phy_read(phydev, MII_LAN83C185_CTRL_STATUS);
		if (rc < 0)
			return rc;

		rc = phy_write(phydev, MII_LAN83C185_CTRL_STATUS,
			       rc & ~MII_LAN83C185_EDPWRDOWN);
		if (rc < 0)
			return rc;

		/* Wait max 640 ms to detect energy */
		for (i = 0; i < 64; i++) {
			/* Sleep to allow link test pulses to be sent */
			msleep(10);
			rc = phy_read(phydev, MII_LAN83C185_CTRL_STATUS);
			if (rc < 0)
				return rc;
			if (rc & MII_LAN83C185_ENERGYON)
				break;
		}

		/* Re-enable EDPD */
		rc = phy_read(phydev, MII_LAN83C185_CTRL_STATUS);
		if (rc < 0)
			return rc;

		rc = phy_write(phydev, MII_LAN83C185_CTRL_STATUS,
			       rc | MII_LAN83C185_EDPWRDOWN);
		if (rc < 0)
			return rc;
	}

	return err;
}

<<<<<<< HEAD
static irqreturn_t lan8742_irq(int irq, void *dev_id)
{
	/* Wake-on-LAN */
	return IRQ_HANDLED;
}

int lan8742_probe(struct phy_device *phydev)
{
	const struct device *dev = &phydev->dev;
	struct device_node *node = dev->of_node;
	int nint_gpio = of_get_named_gpio(node, "nint-gpios", 0);
	struct smsc_private *priv = kzalloc(sizeof(*priv), GFP_KERNEL);

	priv->wol_supported = 0;
	phydev->priv = priv;

	if (gpio_is_valid(nint_gpio)) {
		int err;

		priv->int_irq = gpio_to_irq(nint_gpio);

		err = request_irq(priv->int_irq, lan8742_irq,
				  IRQF_TRIGGER_FALLING, "smsc8742", phydev);
		if (err)
			dev_err(dev, "failed to request PHY irq %d from gpio %d: %d\n",
				gpio_to_irq(nint_gpio), nint_gpio, err);
		else
			priv->wol_supported = 1;
	}

	return 0;
}

static void lan8742_remove(struct phy_device *phydev)
{
	if (phydev->priv)
		kfree(phydev->priv);
}

static int lan8742_set_wol(struct phy_device *phydev,
			     struct ethtool_wolinfo *wol)
{
	u32 wucsr = mmd_read(phydev, MDIO_MMD_PCS, MMD_LAN8742_WUCSR_REG);
	struct net_device *ndev = phydev->attached_dev;
	struct smsc_private *priv = phydev->priv;
	const u8 *mac;

	if (!ndev)
		return -ENODEV;

	if (!priv->wol_supported)
		return -EOPNOTSUPP;

	mac = (const u8*)ndev->dev_addr;
	mmd_write(phydev, MDIO_MMD_PCS, MMD_LAN8742_MAC_RECEIVE_ADDR_A, (mac[5] << 8) | mac[4]);
	mmd_write(phydev, MDIO_MMD_PCS, MMD_LAN8742_MAC_RECEIVE_ADDR_B, (mac[3] << 8) | mac[2]);
	mmd_write(phydev, MDIO_MMD_PCS, MMD_LAN8742_MAC_RECEIVE_ADDR_C, (mac[1] << 8) | mac[0]);

	if (wol->wolopts & WAKE_MAGIC)
		wucsr |= MMD_LAN8742_WUCS_MAGIC_ENABLED;
	else
		wucsr &= ~MMD_LAN8742_WUCS_MAGIC_ENABLED;

	mmd_write(phydev, MDIO_MMD_PCS, MMD_LAN8742_WUCSR_REG, wucsr);

	return 0;
}

static void lan8742_get_wol(struct phy_device *phydev,
			   struct ethtool_wolinfo *wol)
{
	u32 wucsr = mmd_read(phydev, MDIO_MMD_PCS, MMD_LAN8742_WUCSR_REG);
	struct smsc_private *priv = phydev->priv;

	wol->wolopts = 0;

	if (priv->wol_supported) {
		wol->supported = WAKE_MAGIC;

		if (wucsr & MMD_LAN8742_WUCS_MAGIC_ENABLED)
			wol->wolopts |= WAKE_MAGIC;
	} else {
		wol->supported = 0;
	}
}

static int lan8742_suspend(struct phy_device *phydev)
{
	u32 wucsr = mmd_read(phydev, MDIO_MMD_PCS, MMD_LAN8742_WUCSR_REG);
	struct smsc_private *priv = phydev->priv;
	int err = 0;

	if (priv->wol_supported && (wucsr & MMD_LAN8742_WUCS_MAGIC_ENABLED)) {
		u32 im = phy_read(phydev, MII_LAN83C185_IM);
		im |= MII_LAN83C185_ISF_INT8;
		phy_write(phydev, MII_LAN83C185_IM, im);

		wucsr |= MMD_LAN8742_WUCS_INTERFACE_DISABLE;
		mmd_write(phydev, MDIO_MMD_PCS, MMD_LAN8742_WUCSR_REG, wucsr);

		enable_irq_wake(priv->int_irq);
	} else {
		wucsr &= ~MMD_LAN8742_WUCS_MAGIC_ENABLED;
		mmd_write(phydev, MDIO_MMD_PCS, MMD_LAN8742_WUCSR_REG, wucsr);
		err = genphy_suspend(phydev);
	}

	return err;
}

static int lan8742_resume(struct phy_device *phydev)
{
	u32 wucsr = mmd_read(phydev, MDIO_MMD_PCS, MMD_LAN8742_WUCSR_REG);
	struct smsc_private *priv = phydev->priv;
	int err = 0;

	if (priv->wol_supported && (wucsr & MMD_LAN8742_WUCS_MAGIC_ENABLED) &&
	    (wucsr & MMD_LAN8742_WUCS_INTERFACE_DISABLE)) {
		u32 im = phy_read(phydev, MII_LAN83C185_IM);
		im &= ~MII_LAN83C185_ISF_INT8;
		phy_write(phydev, MII_LAN83C185_IM, im);

		disable_irq_wake(priv->int_irq);

		wucsr &= ~MMD_LAN8742_WUCS_INTERFACE_DISABLE;
		mmd_write(phydev, MDIO_MMD_PCS, MMD_LAN8742_WUCSR_REG, wucsr);
	} else {
		err = genphy_resume(phydev);
	}

	return err;
}

static int perform_cable_diag(struct phy_device *phydev, int mdix,
			      int *cable_type, int *cable_length)
{
	int i, max_wait = 10, rc;
	int ctrl_reg = phy_read(phydev, MII_LAN83C185_CTRL_STATUS);

	phy_write(phydev, MII_LAN83C185_CTRL_STATUS,
		  ctrl_reg & (~MII_LAN83C185_EDPWRDOWN));

	mmd_write(phydev, MDIO_MMD_VEND1,
		  MMD_LAN8742_TDR_MATCH_THR_REG,
		  MMD_LAN8742_TDR_MATCH_THR_VAL);

	mmd_write(phydev, MDIO_MMD_VEND1,
		  MMD_LAN8742_TDR_OPEN_THR_REG,
		  MMD_LAN8742_TDR_OPEN_THR_VAL);

	phy_write(phydev, MII_BMCR,
		  BMCR_SPEED100 | BMCR_FULLDPLX);

	if (mdix)
		phy_write(phydev, MII_LAN83C185_SCS,
			  MII_LAN83C185_SCS_DISABLE_AUTO_MDIX |
			  MII_LAN83C185_SCS_MDIX);
	else
		phy_write(phydev, MII_LAN83C185_SCS,
			  MII_LAN83C185_SCS_DISABLE_AUTO_MDIX);

	mdelay(500);

	rc = phy_write(phydev, MII_LAN83C185_TDR,
		       MII_LAN83C185_TDR_ENABLE);

	for (i = 0; i < max_wait; ++i) {
		rc = phy_read(phydev, MII_LAN83C185_TDR);
		if (rc >= 0) {
			if ((rc & MII_LAN83C185_TDR_STATUS) &&
			    !(rc & MII_LAN83C185_TDR_ENABLE))
				break;
		} else {
			dev_err(&phydev->dev, "Failed to read TDR PHY register: %d\n", rc);
			goto err;
		}

		mdelay(500);
		rc = -1;
	}

	phy_write(phydev, MII_LAN83C185_CTRL_STATUS, ctrl_reg);

	if (i >= max_wait) {
		dev_err(&phydev->dev, "TDR status read timeout\n");
		goto err;
	}

	*cable_type =
		(rc & MII_LAN83C185_TDR_CABLE_TYPE_MASK) >>
		MII_LAN83C185_TDR_CABLE_TYPE_SHIFT;

	if (SMSC_CABLE_TYPE__MATCH == *cable_type) {
		int raw_len;

		rc = phy_read(phydev, MII_LAN83C185_CBLN);
		raw_len = (rc & MII_LAN83C185_CBLN_MASK) >> MII_LAN83C185_CBLN_SHIFT;
		*cable_length = smsc_match_cable_length_lookup[raw_len];
	} else {
		*cable_length =
			(rc & MII_LAN83C185_TDR_CABLE_LENGTH_MASK) >>
			MII_LAN83C185_TDR_CABLE_LENGTH_SHIFT;
	}

	return 0;

err:
	*cable_type = -1;
	*cable_length = -1;
	return rc;
}

int lan8742_get_sset_count(struct phy_device *phydev, int sset)
{
	switch (sset) {
	case ETH_SS_TEST:
		return SMSC_TEST_LEN;
	default:
		return -EOPNOTSUPP;
	}
}

void lan8742_get_strings(struct phy_device *phydev, u32 stringset, u8 *data)
{
	switch (stringset) {
	case ETH_SS_TEST:
		memcpy(data, smsc_gstrings, SMSC_STRINGS_LEN);
		break;
	}
}

void lan8742_self_test(struct phy_device *phydev,
		       struct ethtool_test *eth_test, u64 *data)
{
	int tx_state, tx_len, rx_state, rx_len;
	mutex_lock(&phydev->lock);

	perform_cable_diag(phydev, 0, &tx_state, &tx_len);

	perform_cable_diag(phydev, 1, &rx_state, &rx_len);

	data[0] = (tx_state == SMSC_CABLE_TYPE__MATCH);
	data[1] = (tx_state == SMSC_CABLE_TYPE__OPEN);
	data[2] = (tx_state == SMSC_CABLE_TYPE__SHORTED);
	data[3] = (tx_state == SMSC_CABLE_TYPE__MATCH) ? tx_len : 0;
	data[4] = (tx_state == SMSC_CABLE_TYPE__MATCH) ? 0 : tx_len;

	data[5] = (rx_state == SMSC_CABLE_TYPE__MATCH);
	data[6] = (rx_state == SMSC_CABLE_TYPE__OPEN);
	data[7] = (rx_state == SMSC_CABLE_TYPE__SHORTED);
	data[8] = (rx_state == SMSC_CABLE_TYPE__MATCH) ? rx_len : 0;
	data[9] = (rx_state == SMSC_CABLE_TYPE__MATCH) ? 0 : rx_len;

	/* Set Auto-functionality back */
	phy_write(phydev, MII_LAN83C185_SCS, 0);
	phy_write(phydev, MII_LAN83C185_TDR, 0);
	phy_write(phydev, MII_BMCR, BMCR_ANENABLE | BMCR_ANRESTART);

	mutex_unlock(&phydev->lock);
=======
static int smsc_phy_probe(struct phy_device *phydev)
{
	struct device *dev = &phydev->mdio.dev;
	struct device_node *of_node = dev->of_node;
	struct smsc_phy_priv *priv;

	priv = devm_kzalloc(dev, sizeof(*priv), GFP_KERNEL);
	if (!priv)
		return -ENOMEM;

	priv->energy_enable = true;

	if (of_property_read_bool(of_node, "smsc,disable-energy-detect"))
		priv->energy_enable = false;

	phydev->priv = priv;

	return 0;
>>>>>>> b562e44f
}

static struct phy_driver smsc_phy_driver[] = {
{
	.phy_id		= 0x0007c0a0, /* OUI=0x00800f, Model#=0x0a */
	.phy_id_mask	= 0xfffffff0,
	.name		= "SMSC LAN83C185",

	.features	= (PHY_BASIC_FEATURES | SUPPORTED_Pause
				| SUPPORTED_Asym_Pause),
	.flags		= PHY_HAS_INTERRUPT | PHY_HAS_MAGICANEG,

	.probe		= smsc_phy_probe,

	/* basic functions */
	.config_aneg	= genphy_config_aneg,
	.read_status	= genphy_read_status,
	.config_init	= smsc_phy_config_init,
	.soft_reset	= smsc_phy_reset,

	/* IRQ related */
	.ack_interrupt	= smsc_phy_ack_interrupt,
	.config_intr	= smsc_phy_config_intr,

	.suspend	= genphy_suspend,
	.resume		= genphy_resume,
}, {
	.phy_id		= 0x0007c0b0, /* OUI=0x00800f, Model#=0x0b */
	.phy_id_mask	= 0xfffffff0,
	.name		= "SMSC LAN8187",

	.features	= (PHY_BASIC_FEATURES | SUPPORTED_Pause
				| SUPPORTED_Asym_Pause),
	.flags		= PHY_HAS_INTERRUPT | PHY_HAS_MAGICANEG,

	.probe		= smsc_phy_probe,

	/* basic functions */
	.config_aneg	= genphy_config_aneg,
	.read_status	= genphy_read_status,
	.config_init	= smsc_phy_config_init,
	.soft_reset	= smsc_phy_reset,

	/* IRQ related */
	.ack_interrupt	= smsc_phy_ack_interrupt,
	.config_intr	= smsc_phy_config_intr,

	.suspend	= genphy_suspend,
	.resume		= genphy_resume,
}, {
	.phy_id		= 0x0007c0c0, /* OUI=0x00800f, Model#=0x0c */
	.phy_id_mask	= 0xfffffff0,
	.name		= "SMSC LAN8700",

	.features	= (PHY_BASIC_FEATURES | SUPPORTED_Pause
				| SUPPORTED_Asym_Pause),
	.flags		= PHY_HAS_INTERRUPT | PHY_HAS_MAGICANEG,

	.probe		= smsc_phy_probe,

	/* basic functions */
	.config_aneg	= genphy_config_aneg,
	.read_status	= lan87xx_read_status,
	.config_init	= smsc_phy_config_init,
	.soft_reset	= smsc_phy_reset,

	/* IRQ related */
	.ack_interrupt	= smsc_phy_ack_interrupt,
	.config_intr	= smsc_phy_config_intr,

	.suspend	= genphy_suspend,
	.resume		= genphy_resume,
}, {
	.phy_id		= 0x0007c0d0, /* OUI=0x00800f, Model#=0x0d */
	.phy_id_mask	= 0xfffffff0,
	.name		= "SMSC LAN911x Internal PHY",

	.features	= (PHY_BASIC_FEATURES | SUPPORTED_Pause
				| SUPPORTED_Asym_Pause),
	.flags		= PHY_HAS_INTERRUPT | PHY_HAS_MAGICANEG,

	.probe		= smsc_phy_probe,

	/* basic functions */
	.config_aneg	= genphy_config_aneg,
	.read_status	= genphy_read_status,
	.config_init	= lan911x_config_init,

	/* IRQ related */
	.ack_interrupt	= smsc_phy_ack_interrupt,
	.config_intr	= smsc_phy_config_intr,

	.suspend	= genphy_suspend,
	.resume		= genphy_resume,
}, {
	.phy_id		= 0x0007c0f0, /* OUI=0x00800f, Model#=0x0f */
	.phy_id_mask	= 0xfffffff0,
	.name		= "SMSC LAN8710/LAN8720",

	.features	= (PHY_BASIC_FEATURES | SUPPORTED_Pause
				| SUPPORTED_Asym_Pause),
	.flags		= PHY_HAS_INTERRUPT | PHY_HAS_MAGICANEG,

	.probe		= smsc_phy_probe,

	/* basic functions */
	.config_aneg	= genphy_config_aneg,
	.read_status	= lan87xx_read_status,
	.config_init	= smsc_phy_config_init,
	.soft_reset	= smsc_phy_reset,

	/* IRQ related */
	.ack_interrupt	= smsc_phy_ack_interrupt,
	.config_intr	= smsc_phy_config_intr,

	.suspend	= genphy_suspend,
	.resume		= genphy_resume,
}, {
	.phy_id		= 0x0007c110,
	.phy_id_mask	= 0xfffffff0,
	.name		= "SMSC LAN8740",

<<<<<<< HEAD
	.driver		= { .owner = THIS_MODULE, }
}, {
	.phy_id		= MII_LAN8742_ID,
	.phy_id_mask	= MII_LAN8742_ID_MASK,
	.name		= "SMSC LAN8742",

=======
>>>>>>> b562e44f
	.features	= (PHY_BASIC_FEATURES | SUPPORTED_Pause
				| SUPPORTED_Asym_Pause),
	.flags		= PHY_HAS_INTERRUPT | PHY_HAS_MAGICANEG,

<<<<<<< HEAD
=======
	.probe		= smsc_phy_probe,

>>>>>>> b562e44f
	/* basic functions */
	.config_aneg	= genphy_config_aneg,
	.read_status	= lan87xx_read_status,
	.config_init	= smsc_phy_config_init,
	.soft_reset	= smsc_phy_reset,
<<<<<<< HEAD
	.probe		= lan8742_probe,
	.remove		= lan8742_remove,
=======
>>>>>>> b562e44f

	/* IRQ related */
	.ack_interrupt	= smsc_phy_ack_interrupt,
	.config_intr	= smsc_phy_config_intr,

<<<<<<< HEAD
	.suspend	= lan8742_suspend,
	.resume		= lan8742_resume,
	.set_wol	= lan8742_set_wol,
	.get_wol	= lan8742_get_wol,
	.get_sset_count	= lan8742_get_sset_count,
	.get_strings	= lan8742_get_strings,
	.self_test	= lan8742_self_test,

	.driver		= { .owner = THIS_MODULE, }
=======
	.suspend	= genphy_suspend,
	.resume		= genphy_resume,
>>>>>>> b562e44f
} };

module_phy_driver(smsc_phy_driver);

MODULE_DESCRIPTION("SMSC PHY driver");
MODULE_AUTHOR("Herbert Valerio Riedel");
MODULE_LICENSE("GPL");

static struct mdio_device_id __maybe_unused smsc_tbl[] = {
	{ 0x0007c0a0, 0xfffffff0 },
	{ 0x0007c0b0, 0xfffffff0 },
	{ 0x0007c0c0, 0xfffffff0 },
	{ 0x0007c0d0, 0xfffffff0 },
	{ 0x0007c0f0, 0xfffffff0 },
<<<<<<< HEAD
	{ MII_LAN8742_ID, MII_LAN8742_ID_MASK },
=======
	{ 0x0007c110, 0xfffffff0 },
>>>>>>> b562e44f
	{ }
};

MODULE_DEVICE_TABLE(mdio, smsc_tbl);<|MERGE_RESOLUTION|>--- conflicted
+++ resolved
@@ -27,11 +27,6 @@
 #include <linux/of.h>
 #include <linux/of_gpio.h>
 
-struct smsc_private {
-	int wol_supported;
-	int int_irq;
-};
-
 static const int smsc_match_cable_length_lookup[16] = {
 	 0,   0,   0,   0,
 	 6,  17,  27,  38,
@@ -96,6 +91,8 @@
 
 struct smsc_phy_priv {
 	bool energy_enable;
+	int wol_supported;
+	int int_irq;
 };
 
 static int smsc_phy_config_intr(struct phy_device *phydev)
@@ -221,22 +218,247 @@
 	return err;
 }
 
-<<<<<<< HEAD
 static irqreturn_t lan8742_irq(int irq, void *dev_id)
 {
 	/* Wake-on-LAN */
 	return IRQ_HANDLED;
 }
 
-int lan8742_probe(struct phy_device *phydev)
-{
-	const struct device *dev = &phydev->dev;
-	struct device_node *node = dev->of_node;
-	int nint_gpio = of_get_named_gpio(node, "nint-gpios", 0);
-	struct smsc_private *priv = kzalloc(sizeof(*priv), GFP_KERNEL);
-
+static void lan8742_remove(struct phy_device *phydev)
+{
+	if (phydev->priv)
+		kfree(phydev->priv);
+}
+
+static int lan8742_set_wol(struct phy_device *phydev,
+			     struct ethtool_wolinfo *wol)
+{
+	u32 wucsr = mmd_read(phydev, MDIO_MMD_PCS, MMD_LAN8742_WUCSR_REG);
+	struct net_device *ndev = phydev->attached_dev;
+	struct smsc_phy_priv *priv = phydev->priv;
+	const u8 *mac;
+
+	if (!ndev)
+		return -ENODEV;
+
+	if (!priv->wol_supported)
+		return -EOPNOTSUPP;
+
+	mac = (const u8*)ndev->dev_addr;
+	mmd_write(phydev, MDIO_MMD_PCS, MMD_LAN8742_MAC_RECEIVE_ADDR_A, (mac[5] << 8) | mac[4]);
+	mmd_write(phydev, MDIO_MMD_PCS, MMD_LAN8742_MAC_RECEIVE_ADDR_B, (mac[3] << 8) | mac[2]);
+	mmd_write(phydev, MDIO_MMD_PCS, MMD_LAN8742_MAC_RECEIVE_ADDR_C, (mac[1] << 8) | mac[0]);
+
+	if (wol->wolopts & WAKE_MAGIC)
+		wucsr |= MMD_LAN8742_WUCS_MAGIC_ENABLED;
+	else
+		wucsr &= ~MMD_LAN8742_WUCS_MAGIC_ENABLED;
+
+	mmd_write(phydev, MDIO_MMD_PCS, MMD_LAN8742_WUCSR_REG, wucsr);
+
+	return 0;
+}
+
+static void lan8742_get_wol(struct phy_device *phydev,
+			   struct ethtool_wolinfo *wol)
+{
+	u32 wucsr = mmd_read(phydev, MDIO_MMD_PCS, MMD_LAN8742_WUCSR_REG);
+	struct smsc_phy_priv *priv = phydev->priv;
+
+	wol->wolopts = 0;
+
+	if (priv->wol_supported) {
+		wol->supported = WAKE_MAGIC;
+
+		if (wucsr & MMD_LAN8742_WUCS_MAGIC_ENABLED)
+			wol->wolopts |= WAKE_MAGIC;
+	} else {
+		wol->supported = 0;
+	}
+}
+
+static int lan8742_suspend(struct phy_device *phydev)
+{
+	u32 wucsr = mmd_read(phydev, MDIO_MMD_PCS, MMD_LAN8742_WUCSR_REG);
+	struct smsc_phy_priv *priv = phydev->priv;
+	int err = 0;
+
+	if (priv->wol_supported && (wucsr & MMD_LAN8742_WUCS_MAGIC_ENABLED)) {
+		u32 im = phy_read(phydev, MII_LAN83C185_IM);
+		im |= MII_LAN83C185_ISF_INT8;
+		phy_write(phydev, MII_LAN83C185_IM, im);
+
+		wucsr |= MMD_LAN8742_WUCS_INTERFACE_DISABLE;
+		mmd_write(phydev, MDIO_MMD_PCS, MMD_LAN8742_WUCSR_REG, wucsr);
+
+		enable_irq_wake(priv->int_irq);
+	} else {
+		wucsr &= ~MMD_LAN8742_WUCS_MAGIC_ENABLED;
+		mmd_write(phydev, MDIO_MMD_PCS, MMD_LAN8742_WUCSR_REG, wucsr);
+		err = genphy_suspend(phydev);
+	}
+
+	return err;
+}
+
+static int lan8742_resume(struct phy_device *phydev)
+{
+	u32 wucsr = mmd_read(phydev, MDIO_MMD_PCS, MMD_LAN8742_WUCSR_REG);
+	struct smsc_phy_priv *priv = phydev->priv;
+	int err = 0;
+
+	if (priv->wol_supported && (wucsr & MMD_LAN8742_WUCS_MAGIC_ENABLED) &&
+	    (wucsr & MMD_LAN8742_WUCS_INTERFACE_DISABLE)) {
+		u32 im = phy_read(phydev, MII_LAN83C185_IM);
+		im &= ~MII_LAN83C185_ISF_INT8;
+		phy_write(phydev, MII_LAN83C185_IM, im);
+
+		disable_irq_wake(priv->int_irq);
+
+		wucsr &= ~MMD_LAN8742_WUCS_INTERFACE_DISABLE;
+		mmd_write(phydev, MDIO_MMD_PCS, MMD_LAN8742_WUCSR_REG, wucsr);
+	} else {
+		err = genphy_resume(phydev);
+	}
+
+	return err;
+}
+
+static int perform_cable_diag(struct phy_device *phydev, int mdix,
+			      int *cable_type, int *cable_length)
+{
+	int i, max_wait = 10, rc;
+	int ctrl_reg = phy_read(phydev, MII_LAN83C185_CTRL_STATUS);
+
+	phy_write(phydev, MII_LAN83C185_CTRL_STATUS,
+		  ctrl_reg & (~MII_LAN83C185_EDPWRDOWN));
+
+	mmd_write(phydev, MDIO_MMD_VEND1,
+		  MMD_LAN8742_TDR_MATCH_THR_REG,
+		  MMD_LAN8742_TDR_MATCH_THR_VAL);
+
+	mmd_write(phydev, MDIO_MMD_VEND1,
+		  MMD_LAN8742_TDR_OPEN_THR_REG,
+		  MMD_LAN8742_TDR_OPEN_THR_VAL);
+
+	phy_write(phydev, MII_BMCR,
+		  BMCR_SPEED100 | BMCR_FULLDPLX);
+
+	if (mdix)
+		phy_write(phydev, MII_LAN83C185_SCS,
+			  MII_LAN83C185_SCS_DISABLE_AUTO_MDIX |
+			  MII_LAN83C185_SCS_MDIX);
+	else
+		phy_write(phydev, MII_LAN83C185_SCS,
+			  MII_LAN83C185_SCS_DISABLE_AUTO_MDIX);
+
+	mdelay(500);
+
+	rc = phy_write(phydev, MII_LAN83C185_TDR,
+		       MII_LAN83C185_TDR_ENABLE);
+
+	for (i = 0; i < max_wait; ++i) {
+		rc = phy_read(phydev, MII_LAN83C185_TDR);
+		if (rc >= 0) {
+			if ((rc & MII_LAN83C185_TDR_STATUS) &&
+			    !(rc & MII_LAN83C185_TDR_ENABLE))
+				break;
+		} else {
+			phydev_err(phydev, "Failed to read TDR PHY register: %d\n", rc);
+			goto err;
+		}
+
+		mdelay(500);
+		rc = -1;
+	}
+
+	phy_write(phydev, MII_LAN83C185_CTRL_STATUS, ctrl_reg);
+
+	if (i >= max_wait) {
+		phydev_err(phydev, "TDR status read timeout\n");
+		goto err;
+	}
+
+	*cable_type =
+		(rc & MII_LAN83C185_TDR_CABLE_TYPE_MASK) >>
+		MII_LAN83C185_TDR_CABLE_TYPE_SHIFT;
+
+	if (SMSC_CABLE_TYPE__MATCH == *cable_type) {
+		int raw_len;
+
+		rc = phy_read(phydev, MII_LAN83C185_CBLN);
+		raw_len = (rc & MII_LAN83C185_CBLN_MASK) >> MII_LAN83C185_CBLN_SHIFT;
+		*cable_length = smsc_match_cable_length_lookup[raw_len];
+	} else {
+		*cable_length =
+			(rc & MII_LAN83C185_TDR_CABLE_LENGTH_MASK) >>
+			MII_LAN83C185_TDR_CABLE_LENGTH_SHIFT;
+	}
+
+	return 0;
+
+err:
+	*cable_type = -1;
+	*cable_length = -1;
+	return rc;
+}
+
+int lan8742_get_sset_count(struct phy_device *phydev)
+{
+	return SMSC_TEST_LEN;
+}
+
+void lan8742_get_strings(struct phy_device *phydev, u8 *data)
+{
+	memcpy(data, smsc_gstrings, SMSC_STRINGS_LEN);
+}
+
+void lan8742_get_stats(struct phy_device *phydev,
+		       struct ethtool_stats *stats, u64 *data)
+{
+	int tx_state, tx_len, rx_state, rx_len;
+	mutex_lock(&phydev->lock);
+
+	perform_cable_diag(phydev, 0, &tx_state, &tx_len);
+
+	perform_cable_diag(phydev, 1, &rx_state, &rx_len);
+
+	data[0] = (tx_state == SMSC_CABLE_TYPE__MATCH);
+	data[1] = (tx_state == SMSC_CABLE_TYPE__OPEN);
+	data[2] = (tx_state == SMSC_CABLE_TYPE__SHORTED);
+	data[3] = (tx_state == SMSC_CABLE_TYPE__MATCH) ? tx_len : 0;
+	data[4] = (tx_state == SMSC_CABLE_TYPE__MATCH) ? 0 : tx_len;
+
+	data[5] = (rx_state == SMSC_CABLE_TYPE__MATCH);
+	data[6] = (rx_state == SMSC_CABLE_TYPE__OPEN);
+	data[7] = (rx_state == SMSC_CABLE_TYPE__SHORTED);
+	data[8] = (rx_state == SMSC_CABLE_TYPE__MATCH) ? rx_len : 0;
+	data[9] = (rx_state == SMSC_CABLE_TYPE__MATCH) ? 0 : rx_len;
+
+	/* Set Auto-functionality back */
+	phy_write(phydev, MII_LAN83C185_SCS, 0);
+	phy_write(phydev, MII_LAN83C185_TDR, 0);
+	phy_write(phydev, MII_BMCR, BMCR_ANENABLE | BMCR_ANRESTART);
+
+	mutex_unlock(&phydev->lock);
+}
+
+static int smsc_phy_probe(struct phy_device *phydev)
+{
+	struct device *dev = &phydev->mdio.dev;
+	struct device_node *of_node = dev->of_node;
+	int nint_gpio = of_get_named_gpio(of_node, "nint-gpios", 0);
+	struct smsc_phy_priv *priv;
+
+	priv = devm_kzalloc(dev, sizeof(*priv), GFP_KERNEL);
+	if (!priv)
+		return -ENOMEM;
+
+	priv->energy_enable = true;
 	priv->wol_supported = 0;
-	phydev->priv = priv;
+
+	if (of_property_read_bool(of_node, "smsc,disable-energy-detect"))
+		priv->energy_enable = false;
 
 	if (gpio_is_valid(nint_gpio)) {
 		int err;
@@ -252,255 +474,9 @@
 			priv->wol_supported = 1;
 	}
 
+	phydev->priv = priv;
+
 	return 0;
-}
-
-static void lan8742_remove(struct phy_device *phydev)
-{
-	if (phydev->priv)
-		kfree(phydev->priv);
-}
-
-static int lan8742_set_wol(struct phy_device *phydev,
-			     struct ethtool_wolinfo *wol)
-{
-	u32 wucsr = mmd_read(phydev, MDIO_MMD_PCS, MMD_LAN8742_WUCSR_REG);
-	struct net_device *ndev = phydev->attached_dev;
-	struct smsc_private *priv = phydev->priv;
-	const u8 *mac;
-
-	if (!ndev)
-		return -ENODEV;
-
-	if (!priv->wol_supported)
-		return -EOPNOTSUPP;
-
-	mac = (const u8*)ndev->dev_addr;
-	mmd_write(phydev, MDIO_MMD_PCS, MMD_LAN8742_MAC_RECEIVE_ADDR_A, (mac[5] << 8) | mac[4]);
-	mmd_write(phydev, MDIO_MMD_PCS, MMD_LAN8742_MAC_RECEIVE_ADDR_B, (mac[3] << 8) | mac[2]);
-	mmd_write(phydev, MDIO_MMD_PCS, MMD_LAN8742_MAC_RECEIVE_ADDR_C, (mac[1] << 8) | mac[0]);
-
-	if (wol->wolopts & WAKE_MAGIC)
-		wucsr |= MMD_LAN8742_WUCS_MAGIC_ENABLED;
-	else
-		wucsr &= ~MMD_LAN8742_WUCS_MAGIC_ENABLED;
-
-	mmd_write(phydev, MDIO_MMD_PCS, MMD_LAN8742_WUCSR_REG, wucsr);
-
-	return 0;
-}
-
-static void lan8742_get_wol(struct phy_device *phydev,
-			   struct ethtool_wolinfo *wol)
-{
-	u32 wucsr = mmd_read(phydev, MDIO_MMD_PCS, MMD_LAN8742_WUCSR_REG);
-	struct smsc_private *priv = phydev->priv;
-
-	wol->wolopts = 0;
-
-	if (priv->wol_supported) {
-		wol->supported = WAKE_MAGIC;
-
-		if (wucsr & MMD_LAN8742_WUCS_MAGIC_ENABLED)
-			wol->wolopts |= WAKE_MAGIC;
-	} else {
-		wol->supported = 0;
-	}
-}
-
-static int lan8742_suspend(struct phy_device *phydev)
-{
-	u32 wucsr = mmd_read(phydev, MDIO_MMD_PCS, MMD_LAN8742_WUCSR_REG);
-	struct smsc_private *priv = phydev->priv;
-	int err = 0;
-
-	if (priv->wol_supported && (wucsr & MMD_LAN8742_WUCS_MAGIC_ENABLED)) {
-		u32 im = phy_read(phydev, MII_LAN83C185_IM);
-		im |= MII_LAN83C185_ISF_INT8;
-		phy_write(phydev, MII_LAN83C185_IM, im);
-
-		wucsr |= MMD_LAN8742_WUCS_INTERFACE_DISABLE;
-		mmd_write(phydev, MDIO_MMD_PCS, MMD_LAN8742_WUCSR_REG, wucsr);
-
-		enable_irq_wake(priv->int_irq);
-	} else {
-		wucsr &= ~MMD_LAN8742_WUCS_MAGIC_ENABLED;
-		mmd_write(phydev, MDIO_MMD_PCS, MMD_LAN8742_WUCSR_REG, wucsr);
-		err = genphy_suspend(phydev);
-	}
-
-	return err;
-}
-
-static int lan8742_resume(struct phy_device *phydev)
-{
-	u32 wucsr = mmd_read(phydev, MDIO_MMD_PCS, MMD_LAN8742_WUCSR_REG);
-	struct smsc_private *priv = phydev->priv;
-	int err = 0;
-
-	if (priv->wol_supported && (wucsr & MMD_LAN8742_WUCS_MAGIC_ENABLED) &&
-	    (wucsr & MMD_LAN8742_WUCS_INTERFACE_DISABLE)) {
-		u32 im = phy_read(phydev, MII_LAN83C185_IM);
-		im &= ~MII_LAN83C185_ISF_INT8;
-		phy_write(phydev, MII_LAN83C185_IM, im);
-
-		disable_irq_wake(priv->int_irq);
-
-		wucsr &= ~MMD_LAN8742_WUCS_INTERFACE_DISABLE;
-		mmd_write(phydev, MDIO_MMD_PCS, MMD_LAN8742_WUCSR_REG, wucsr);
-	} else {
-		err = genphy_resume(phydev);
-	}
-
-	return err;
-}
-
-static int perform_cable_diag(struct phy_device *phydev, int mdix,
-			      int *cable_type, int *cable_length)
-{
-	int i, max_wait = 10, rc;
-	int ctrl_reg = phy_read(phydev, MII_LAN83C185_CTRL_STATUS);
-
-	phy_write(phydev, MII_LAN83C185_CTRL_STATUS,
-		  ctrl_reg & (~MII_LAN83C185_EDPWRDOWN));
-
-	mmd_write(phydev, MDIO_MMD_VEND1,
-		  MMD_LAN8742_TDR_MATCH_THR_REG,
-		  MMD_LAN8742_TDR_MATCH_THR_VAL);
-
-	mmd_write(phydev, MDIO_MMD_VEND1,
-		  MMD_LAN8742_TDR_OPEN_THR_REG,
-		  MMD_LAN8742_TDR_OPEN_THR_VAL);
-
-	phy_write(phydev, MII_BMCR,
-		  BMCR_SPEED100 | BMCR_FULLDPLX);
-
-	if (mdix)
-		phy_write(phydev, MII_LAN83C185_SCS,
-			  MII_LAN83C185_SCS_DISABLE_AUTO_MDIX |
-			  MII_LAN83C185_SCS_MDIX);
-	else
-		phy_write(phydev, MII_LAN83C185_SCS,
-			  MII_LAN83C185_SCS_DISABLE_AUTO_MDIX);
-
-	mdelay(500);
-
-	rc = phy_write(phydev, MII_LAN83C185_TDR,
-		       MII_LAN83C185_TDR_ENABLE);
-
-	for (i = 0; i < max_wait; ++i) {
-		rc = phy_read(phydev, MII_LAN83C185_TDR);
-		if (rc >= 0) {
-			if ((rc & MII_LAN83C185_TDR_STATUS) &&
-			    !(rc & MII_LAN83C185_TDR_ENABLE))
-				break;
-		} else {
-			dev_err(&phydev->dev, "Failed to read TDR PHY register: %d\n", rc);
-			goto err;
-		}
-
-		mdelay(500);
-		rc = -1;
-	}
-
-	phy_write(phydev, MII_LAN83C185_CTRL_STATUS, ctrl_reg);
-
-	if (i >= max_wait) {
-		dev_err(&phydev->dev, "TDR status read timeout\n");
-		goto err;
-	}
-
-	*cable_type =
-		(rc & MII_LAN83C185_TDR_CABLE_TYPE_MASK) >>
-		MII_LAN83C185_TDR_CABLE_TYPE_SHIFT;
-
-	if (SMSC_CABLE_TYPE__MATCH == *cable_type) {
-		int raw_len;
-
-		rc = phy_read(phydev, MII_LAN83C185_CBLN);
-		raw_len = (rc & MII_LAN83C185_CBLN_MASK) >> MII_LAN83C185_CBLN_SHIFT;
-		*cable_length = smsc_match_cable_length_lookup[raw_len];
-	} else {
-		*cable_length =
-			(rc & MII_LAN83C185_TDR_CABLE_LENGTH_MASK) >>
-			MII_LAN83C185_TDR_CABLE_LENGTH_SHIFT;
-	}
-
-	return 0;
-
-err:
-	*cable_type = -1;
-	*cable_length = -1;
-	return rc;
-}
-
-int lan8742_get_sset_count(struct phy_device *phydev, int sset)
-{
-	switch (sset) {
-	case ETH_SS_TEST:
-		return SMSC_TEST_LEN;
-	default:
-		return -EOPNOTSUPP;
-	}
-}
-
-void lan8742_get_strings(struct phy_device *phydev, u32 stringset, u8 *data)
-{
-	switch (stringset) {
-	case ETH_SS_TEST:
-		memcpy(data, smsc_gstrings, SMSC_STRINGS_LEN);
-		break;
-	}
-}
-
-void lan8742_self_test(struct phy_device *phydev,
-		       struct ethtool_test *eth_test, u64 *data)
-{
-	int tx_state, tx_len, rx_state, rx_len;
-	mutex_lock(&phydev->lock);
-
-	perform_cable_diag(phydev, 0, &tx_state, &tx_len);
-
-	perform_cable_diag(phydev, 1, &rx_state, &rx_len);
-
-	data[0] = (tx_state == SMSC_CABLE_TYPE__MATCH);
-	data[1] = (tx_state == SMSC_CABLE_TYPE__OPEN);
-	data[2] = (tx_state == SMSC_CABLE_TYPE__SHORTED);
-	data[3] = (tx_state == SMSC_CABLE_TYPE__MATCH) ? tx_len : 0;
-	data[4] = (tx_state == SMSC_CABLE_TYPE__MATCH) ? 0 : tx_len;
-
-	data[5] = (rx_state == SMSC_CABLE_TYPE__MATCH);
-	data[6] = (rx_state == SMSC_CABLE_TYPE__OPEN);
-	data[7] = (rx_state == SMSC_CABLE_TYPE__SHORTED);
-	data[8] = (rx_state == SMSC_CABLE_TYPE__MATCH) ? rx_len : 0;
-	data[9] = (rx_state == SMSC_CABLE_TYPE__MATCH) ? 0 : rx_len;
-
-	/* Set Auto-functionality back */
-	phy_write(phydev, MII_LAN83C185_SCS, 0);
-	phy_write(phydev, MII_LAN83C185_TDR, 0);
-	phy_write(phydev, MII_BMCR, BMCR_ANENABLE | BMCR_ANRESTART);
-
-	mutex_unlock(&phydev->lock);
-=======
-static int smsc_phy_probe(struct phy_device *phydev)
-{
-	struct device *dev = &phydev->mdio.dev;
-	struct device_node *of_node = dev->of_node;
-	struct smsc_phy_priv *priv;
-
-	priv = devm_kzalloc(dev, sizeof(*priv), GFP_KERNEL);
-	if (!priv)
-		return -ENOMEM;
-
-	priv->energy_enable = true;
-
-	if (of_property_read_bool(of_node, "smsc,disable-energy-detect"))
-		priv->energy_enable = false;
-
-	phydev->priv = priv;
-
-	return 0;
->>>>>>> b562e44f
 }
 
 static struct phy_driver smsc_phy_driver[] = {
@@ -623,53 +599,53 @@
 	.phy_id_mask	= 0xfffffff0,
 	.name		= "SMSC LAN8740",
 
-<<<<<<< HEAD
-	.driver		= { .owner = THIS_MODULE, }
-}, {
-	.phy_id		= MII_LAN8742_ID,
-	.phy_id_mask	= MII_LAN8742_ID_MASK,
-	.name		= "SMSC LAN8742",
-
-=======
->>>>>>> b562e44f
 	.features	= (PHY_BASIC_FEATURES | SUPPORTED_Pause
 				| SUPPORTED_Asym_Pause),
 	.flags		= PHY_HAS_INTERRUPT | PHY_HAS_MAGICANEG,
 
-<<<<<<< HEAD
-=======
 	.probe		= smsc_phy_probe,
 
->>>>>>> b562e44f
 	/* basic functions */
 	.config_aneg	= genphy_config_aneg,
 	.read_status	= lan87xx_read_status,
 	.config_init	= smsc_phy_config_init,
 	.soft_reset	= smsc_phy_reset,
-<<<<<<< HEAD
-	.probe		= lan8742_probe,
-	.remove		= lan8742_remove,
-=======
->>>>>>> b562e44f
 
 	/* IRQ related */
 	.ack_interrupt	= smsc_phy_ack_interrupt,
 	.config_intr	= smsc_phy_config_intr,
 
-<<<<<<< HEAD
+	.suspend	= genphy_suspend,
+	.resume		= genphy_resume,
+}, {
+	.phy_id		= MII_LAN8742_ID,
+	.phy_id_mask	= MII_LAN8742_ID_MASK,
+	.name		= "SMSC LAN8742",
+
+	.features	= (PHY_BASIC_FEATURES | SUPPORTED_Pause
+				| SUPPORTED_Asym_Pause),
+	.flags		= PHY_HAS_INTERRUPT | PHY_HAS_MAGICANEG,
+
+	.probe		= smsc_phy_probe,
+	.remove		= lan8742_remove,
+
+	/* basic functions */
+	.config_aneg	= genphy_config_aneg,
+	.read_status	= lan87xx_read_status,
+	.config_init	= smsc_phy_config_init,
+	.soft_reset	= smsc_phy_reset,
+
+	/* IRQ related */
+	.ack_interrupt	= smsc_phy_ack_interrupt,
+	.config_intr	= smsc_phy_config_intr,
+
 	.suspend	= lan8742_suspend,
 	.resume		= lan8742_resume,
 	.set_wol	= lan8742_set_wol,
 	.get_wol	= lan8742_get_wol,
 	.get_sset_count	= lan8742_get_sset_count,
 	.get_strings	= lan8742_get_strings,
-	.self_test	= lan8742_self_test,
-
-	.driver		= { .owner = THIS_MODULE, }
-=======
-	.suspend	= genphy_suspend,
-	.resume		= genphy_resume,
->>>>>>> b562e44f
+	.get_stats	= lan8742_get_stats,
 } };
 
 module_phy_driver(smsc_phy_driver);
@@ -684,11 +660,8 @@
 	{ 0x0007c0c0, 0xfffffff0 },
 	{ 0x0007c0d0, 0xfffffff0 },
 	{ 0x0007c0f0, 0xfffffff0 },
-<<<<<<< HEAD
+	{ 0x0007c110, 0xfffffff0 },
 	{ MII_LAN8742_ID, MII_LAN8742_ID_MASK },
-=======
-	{ 0x0007c110, 0xfffffff0 },
->>>>>>> b562e44f
 	{ }
 };
 
