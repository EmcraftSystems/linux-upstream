menu "Device Drivers"

source "drivers/base/Kconfig"

source "drivers/connector/Kconfig"

source "drivers/mtd/Kconfig"

source "drivers/of/Kconfig"

source "drivers/parport/Kconfig"

source "drivers/pnp/Kconfig"

source "drivers/block/Kconfig"

# misc before ide - BLK_DEV_SGIIOC4 depends on SGI_IOC4

source "drivers/misc/Kconfig"

source "drivers/ide/Kconfig"

source "drivers/scsi/Kconfig"

source "drivers/ata/Kconfig"

source "drivers/md/Kconfig"

source "drivers/target/Kconfig"

source "drivers/message/fusion/Kconfig"

source "drivers/firewire/Kconfig"

source "drivers/message/i2o/Kconfig"

source "drivers/macintosh/Kconfig"

source "drivers/net/Kconfig"

source "drivers/isdn/Kconfig"

source "drivers/telephony/Kconfig"

# input before char - char/joystick depends on it. As does USB.

source "drivers/input/Kconfig"

source "drivers/char/Kconfig"

source "drivers/i2c/Kconfig"

source "drivers/spi/Kconfig"

source "drivers/pps/Kconfig"

source "drivers/ptp/Kconfig"

source "drivers/gpio/Kconfig"

source "drivers/w1/Kconfig"

source "drivers/power/Kconfig"

source "drivers/hwmon/Kconfig"

source "drivers/thermal/Kconfig"

source "drivers/watchdog/Kconfig"

source "drivers/ssb/Kconfig"

source "drivers/bcma/Kconfig"

source "drivers/mfd/Kconfig"

source "drivers/regulator/Kconfig"

source "drivers/media/Kconfig"

source "drivers/video/Kconfig"

source "sound/Kconfig"

source "drivers/hid/Kconfig"

source "drivers/usb/Kconfig"

source "drivers/uwb/Kconfig"

source "drivers/mmc/Kconfig"

source "drivers/memstick/Kconfig"

source "drivers/leds/Kconfig"

source "drivers/accessibility/Kconfig"

source "drivers/infiniband/Kconfig"

source "drivers/edac/Kconfig"

source "drivers/rtc/Kconfig"

source "drivers/dma/Kconfig"

source "drivers/dca/Kconfig"

source "drivers/auxdisplay/Kconfig"

source "drivers/uio/Kconfig"

source "drivers/vlynq/Kconfig"

source "drivers/virtio/Kconfig"

source "drivers/xen/Kconfig"

source "drivers/staging/Kconfig"

source "drivers/platform/Kconfig"

source "drivers/clk/Kconfig"

source "drivers/hwspinlock/Kconfig"

source "drivers/clocksource/Kconfig"

<<<<<<< HEAD
source "drivers/iommu/Kconfig"
=======
source "drivers/virt/Kconfig"
>>>>>>> f1f4ee01

endmenu<|MERGE_RESOLUTION|>--- conflicted
+++ resolved
@@ -126,10 +126,8 @@
 
 source "drivers/clocksource/Kconfig"
 
-<<<<<<< HEAD
 source "drivers/iommu/Kconfig"
-=======
+
 source "drivers/virt/Kconfig"
->>>>>>> f1f4ee01
 
 endmenu